--- conflicted
+++ resolved
@@ -114,11 +114,8 @@
         SiteManager,
         TasksManager,
         TicketManager,
-<<<<<<< HEAD
+        UsersManager,
         WebhooksManager,
-=======
-        UsersManager,
->>>>>>> 1d2273eb
     )
 
     _MANAGERS_AVAILABLE = True
@@ -201,11 +198,8 @@
             "KnowledgeBaseArticleManager",
             "KnowledgeBaseCollectionManager",
             "ProjectsManager",
-<<<<<<< HEAD
+            "UsersManager",
             "WebhooksManager",
-=======
-            "UsersManager",
->>>>>>> 1d2273eb
         ]
         if _MANAGERS_AVAILABLE
         else []
