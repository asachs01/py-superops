--- conflicted
+++ resolved
@@ -90,11 +90,8 @@
         self._contacts_manager = None
         self._contracts_manager = None
         self._knowledge_base_manager = None
-<<<<<<< HEAD
         self._projects_manager = None
-=======
         self._time_entries_manager = None
->>>>>>> 63c83cd8
 
         # Setup logging
         logging.basicConfig(level=getattr(logging, config.log_level), format=config.log_format)
@@ -184,7 +181,6 @@
         return self._knowledge_base_manager
 
     @property
-<<<<<<< HEAD
     def projects(self) -> "ProjectsManager":
         """Get the projects manager for project operations."""
         if self._projects_manager is None:
@@ -192,7 +188,8 @@
 
             self._projects_manager = ProjectsManager(self)
         return self._projects_manager
-=======
+
+    @property
     def time_entries(self) -> "TimeEntriesManager":
         """Get the time entries manager for time tracking operations."""
         if self._time_entries_manager is None:
@@ -200,7 +197,6 @@
 
             self._time_entries_manager = TimeEntriesManager(self)
         return self._time_entries_manager
->>>>>>> 63c83cd8
 
     async def __aenter__(self) -> "SuperOpsClient":
         """Async context manager entry."""
