# # Copyright (c) 2024 SuperOps Team
# # Licensed under the MIT License.
# # See LICENSE file in the project root for full license information.

"""GraphQL utilities for the py-superops client library.

This package provides type-safe GraphQL query building, common queries,
and response handling for the SuperOps API.

Key Components:
    - Types: GraphQL type definitions and response models
    - Fragments: Reusable GraphQL fragments for common fields
    - Builder: Type-safe query and mutation builder classes
    - Queries: Pre-built common queries for SuperOps resources

Example Usage:
    ```python
    from py_superops.graphql import (
        CommonQueries,
        ClientQueryBuilder,
        ClientFilter,
        PaginationArgs,
        ClientStatus
    )

    # Using pre-built queries
    query, variables = CommonQueries.list_active_clients(page=1, page_size=25)

    # Using builders for custom queries
    builder = ClientQueryBuilder(detail_level="full")
    filter_obj = ClientFilter(status=ClientStatus.ACTIVE)
    pagination = PaginationArgs(page=1, pageSize=25)

    query = builder.build_list(filter_obj=filter_obj, pagination=pagination)
    variables = builder.get_variables()

    # Execute with SuperOpsClient
    async with SuperOpsClient(config) as client:
        response = await client.execute_query(query, variables)
        data = response['data']['clients']
    ```
"""

# Query and mutation builders
from .builder import (  # Base builders; Specific builders; Factory functions
    AssetQueryBuilder,
    ClientMutationBuilder,
    ClientQueryBuilder,
    CommentMutationBuilder,
    CommentQueryBuilder,
    MutationBuilder,
    ProjectMutationBuilder,
    ProjectQueryBuilder,
    QueryBuilder,
    SelectionQueryBuilder,
    TicketMutationBuilder,
    TicketQueryBuilder,
<<<<<<< HEAD
    UserMutationBuilder,
    UserQueryBuilder,
=======
    TimeEntryMutationBuilder,
    TimeEntryQueryBuilder,
    TimerMutationBuilder,
    TimerQueryBuilder,
>>>>>>> 63c83cd8
    create_asset_query_builder,
    create_client_mutation_builder,
    create_client_query_builder,
    create_comment_mutation_builder,
    create_comment_query_builder,
    create_project_mutation_builder,
    create_project_query_builder,
    create_ticket_mutation_builder,
    create_ticket_query_builder,
<<<<<<< HEAD
    create_user_mutation_builder,
    create_user_query_builder,
=======
    create_time_entry_mutation_builder,
    create_time_entry_query_builder,
    create_timer_mutation_builder,
    create_timer_query_builder,
>>>>>>> 63c83cd8
)

# GraphQL fragments
from .fragments import (  # Individual fragments; Fragment collections; Utility functions
    ALL_FRAGMENTS,
    ASSET_CORE_FIELDS,
    ASSET_FRAGMENTS,
    ASSET_FULL_FIELDS,
    ASSET_SUMMARY_FIELDS,
    BASE_FIELDS,
    CLIENT_CORE_FIELDS,
    CLIENT_FRAGMENTS,
    CLIENT_FULL_FIELDS,
    CLIENT_SUMMARY_FIELDS,
    COMMENT_CORE_FIELDS,
    COMMENT_FRAGMENTS,
    COMMENT_FULL_FIELDS,
    COMMENT_SUMMARY_FIELDS,
    CONTACT_CORE_FIELDS,
    CONTACT_FRAGMENTS,
    CONTACT_FULL_FIELDS,
    CONTRACT_CORE_FIELDS,
    CONTRACT_FRAGMENTS,
    CONTRACT_FULL_FIELDS,
    CONTRACT_RATE_FIELDS,
    CONTRACT_SLA_FIELDS,
    CONTRACT_SUMMARY_FIELDS,
    KB_ARTICLE_CORE_FIELDS,
    KB_ARTICLE_FULL_FIELDS,
    KB_ARTICLE_SUMMARY_FIELDS,
    KB_COLLECTION_CORE_FIELDS,
    KB_COLLECTION_FULL_FIELDS,
    KB_FRAGMENTS,
    PAGINATION_INFO,
    PROJECT_CORE_FIELDS,
    PROJECT_FRAGMENTS,
    PROJECT_FULL_FIELDS,
    PROJECT_MILESTONE_FIELDS,
    PROJECT_SUMMARY_FIELDS,
    PROJECT_TASK_CORE_FIELDS,
    PROJECT_TASK_FULL_FIELDS,
    PROJECT_TIME_ENTRY_FIELDS,
    SITE_CORE_FIELDS,
    SITE_FRAGMENTS,
    SITE_FULL_FIELDS,
    TICKET_COMMENT_FIELDS,
    TICKET_CORE_FIELDS,
    TICKET_FRAGMENTS,
    TICKET_FULL_FIELDS,
    TICKET_SUMMARY_FIELDS,
<<<<<<< HEAD
    USER_CORE_FIELDS,
    USER_FRAGMENTS,
    USER_FULL_FIELDS,
    USER_SUMMARY_FIELDS,
    WEBHOOK_CORE_FIELDS,
    WEBHOOK_DELIVERY_FIELDS,
    WEBHOOK_EVENT_RECORD_FIELDS,
    WEBHOOK_FRAGMENTS,
    WEBHOOK_FULL_FIELDS,
    WEBHOOK_SUMMARY_FIELDS,
=======
    TIME_ENTRY_CORE_FIELDS,
    TIME_ENTRY_FRAGMENTS,
    TIME_ENTRY_FULL_FIELDS,
    TIME_ENTRY_SUMMARY_FIELDS,
    TIME_ENTRY_TEMPLATE_FIELDS,
    TIMER_FIELDS,
>>>>>>> 63c83cd8
    build_fragments_string,
    create_query_with_fragments,
    get_asset_fields,
    get_client_fields,
    get_comment_fields,
    get_contract_fields,
    get_fragment_spreads,
    get_kb_fields,
    get_project_fields,
    get_ticket_fields,
<<<<<<< HEAD
    get_user_fields,
    get_webhook_fields,
=======
    get_time_entry_fields,
>>>>>>> 63c83cd8
    resolve_dependencies,
)

# Pre-built queries
from .queries import CommonQueries, SuperOpsQueries

# Type definitions and models
from .types import (  # Base types; Enums; Models; Filters; Input types for mutations; Response types; Utility functions
    Asset,
    AssetFilter,
    AssetInput,
    AssetsResponse,
    AssetStatus,
    AttachmentType,
    BaseModel,
    BillingCycle,
    Client,
    ClientFilter,
    ClientInput,
    ClientsResponse,
    ClientStatus,
    Comment,
    CommentAttachment,
    CommentType,
    Contact,
    ContactInput,
    ContactsResponse,
    Contract,
    ContractFilter,
    ContractInput,
    ContractRate,
    ContractRateInput,
    ContractRatesResponse,
    ContractSLA,
    ContractSLAInput,
    ContractSLAsResponse,
    ContractsResponse,
    ContractStatus,
    ContractType,
    EntityType,
    GraphQLResponse,
    KnowledgeBaseArticle,
    KnowledgeBaseArticleInput,
    KnowledgeBaseArticlesResponse,
    KnowledgeBaseCollection,
    KnowledgeBaseCollectionInput,
    KnowledgeBaseCollectionsResponse,
    PaginatedResponse,
    PaginationArgs,
    PaginationInfo,
    Project,
    ProjectFilter,
    ProjectInput,
    ProjectMilestone,
    ProjectPriority,
    ProjectsResponse,
    ProjectStatus,
    ProjectTask,
    ProjectTimeEntry,
    Site,
    SiteInput,
    SitesResponse,
    SLALevel,
    SortArgs,
    Ticket,
    TicketComment,
    TicketFilter,
    TicketInput,
    TicketPriority,
    TicketsResponse,
    TicketStatus,
<<<<<<< HEAD
    User,
    UserFilter,
    UserInput,
    UserRole,
    UsersResponse,
    UserStatus,
    Webhook,
    WebhookDeliveriesResponse,
    WebhookDelivery,
    WebhookDeliveryFilter,
    WebhookEvent,
    WebhookEventRecord,
    WebhookEventRecordsResponse,
    WebhookFilter,
    WebhookInput,
    WebhooksResponse,
    WebhookStatus,
    WebhookTestInput,
=======
    TimeEntriesResponse,
    TimeEntry,
    TimeEntryFilter,
    TimeEntryInput,
    TimeEntryStatus,
    TimeEntryTemplate,
    TimeEntryTemplateInput,
    TimeEntryType,
    Timer,
    TimerFilter,
    TimerInput,
    TimersResponse,
    TimerState,
>>>>>>> 63c83cd8
    convert_datetime_to_iso,
    convert_iso_to_datetime,
    serialize_filter_value,
    serialize_input,
)

# Version information
__version__ = "0.1.0"
__all__ = [
    # Types and models
    "GraphQLResponse",
    "PaginationInfo",
    "BaseModel",
    "PaginationArgs",
    "SortArgs",
    "TicketStatus",
    "TicketPriority",
    "AssetStatus",
    "ClientStatus",
<<<<<<< HEAD
    "BillingCycle",
    "ContractStatus",
    "ContractType",
    "SLALevel",
    "ProjectStatus",
    "ProjectPriority",
    "WebhookEvent",
    "WebhookStatus",
=======
    "TimeEntryStatus",
    "TimeEntryType",
    "TimerState",
>>>>>>> 63c83cd8
    "Client",
    "Comment",
    "CommentAttachment",
    "CommentType",
    "Contact",
    "Site",
    "Asset",
    "Ticket",
    "TicketComment",
<<<<<<< HEAD
    "Contract",
    "ContractSLA",
    "ContractRate",
    "Project",
    "ProjectMilestone",
    "ProjectTask",
    "ProjectTimeEntry",
=======
    "TimeEntry",
    "Timer",
    "TimeEntryTemplate",
>>>>>>> 63c83cd8
    "KnowledgeBaseCollection",
    "KnowledgeBaseArticle",
    "User",
    "Webhook",
    "WebhookDelivery",
    "WebhookEventRecord",
    "ClientFilter",
    "TicketFilter",
    "AssetFilter",
<<<<<<< HEAD
    "ContractFilter",
    "ProjectFilter",
    "UserFilter",
    "WebhookFilter",
    "WebhookDeliveryFilter",
    "ClientInput",
    "TicketInput",
    "AssetInput",
    "ProjectInput",
=======
    "TimeEntryFilter",
    "TimerFilter",
    "ClientInput",
    "TicketInput",
    "AssetInput",
    "TimeEntryInput",
    "TimerInput",
    "TimeEntryTemplateInput",
>>>>>>> 63c83cd8
    "ContactInput",
    "SiteInput",
    "ContractInput",
    "ContractSLAInput",
    "ContractRateInput",
    "KnowledgeBaseCollectionInput",
    "KnowledgeBaseArticleInput",
    "UserInput",
    "PaginatedResponse",
    "ClientsResponse",
    "TicketsResponse",
    "AssetsResponse",
<<<<<<< HEAD
    "ProjectsResponse",
=======
    "TimeEntriesResponse",
    "TimersResponse",
>>>>>>> 63c83cd8
    "ContactsResponse",
    "SitesResponse",
    "ContractsResponse",
    "ContractSLAsResponse",
    "ContractRatesResponse",
    "KnowledgeBaseCollectionsResponse",
    "KnowledgeBaseArticlesResponse",
    "UsersResponse",
    "WebhooksResponse",
    "WebhookDeliveriesResponse",
    "WebhookEventRecordsResponse",
    "serialize_input",
    "serialize_filter_value",
    "convert_datetime_to_iso",
    "convert_iso_to_datetime",
    # Fragments
    "BASE_FIELDS",
    "PAGINATION_INFO",
    "CLIENT_CORE_FIELDS",
    "CLIENT_FULL_FIELDS",
    "CLIENT_SUMMARY_FIELDS",
    "COMMENT_CORE_FIELDS",
    "COMMENT_FULL_FIELDS",
    "COMMENT_SUMMARY_FIELDS",
    "CONTACT_CORE_FIELDS",
    "CONTACT_FULL_FIELDS",
    "SITE_CORE_FIELDS",
    "SITE_FULL_FIELDS",
    "ASSET_CORE_FIELDS",
    "ASSET_FULL_FIELDS",
    "ASSET_SUMMARY_FIELDS",
    "TICKET_CORE_FIELDS",
    "TICKET_FULL_FIELDS",
    "TICKET_SUMMARY_FIELDS",
    "TICKET_COMMENT_FIELDS",
    "TIME_ENTRY_CORE_FIELDS",
    "TIME_ENTRY_FULL_FIELDS",
    "TIME_ENTRY_SUMMARY_FIELDS",
    "TIME_ENTRY_TEMPLATE_FIELDS",
    "TIMER_FIELDS",
    "KB_COLLECTION_CORE_FIELDS",
    "KB_COLLECTION_FULL_FIELDS",
    "KB_ARTICLE_CORE_FIELDS",
    "KB_ARTICLE_FULL_FIELDS",
    "KB_ARTICLE_SUMMARY_FIELDS",
    "PROJECT_CORE_FIELDS",
    "PROJECT_FULL_FIELDS",
    "PROJECT_SUMMARY_FIELDS",
    "PROJECT_MILESTONE_FIELDS",
    "PROJECT_TASK_CORE_FIELDS",
    "PROJECT_TASK_FULL_FIELDS",
    "PROJECT_TIME_ENTRY_FIELDS",
    "ALL_FRAGMENTS",
    "CLIENT_FRAGMENTS",
    "COMMENT_FRAGMENTS",
    "CONTACT_FRAGMENTS",
    "SITE_FRAGMENTS",
    "ASSET_FRAGMENTS",
    "TICKET_FRAGMENTS",
    "TIME_ENTRY_FRAGMENTS",
    "KB_FRAGMENTS",
    "PROJECT_FRAGMENTS",
    "CONTRACT_CORE_FIELDS",
    "CONTRACT_FULL_FIELDS",
    "CONTRACT_SUMMARY_FIELDS",
    "CONTRACT_SLA_FIELDS",
    "CONTRACT_RATE_FIELDS",
    "CONTRACT_FRAGMENTS",
    "USER_CORE_FIELDS",
    "USER_FULL_FIELDS",
    "USER_SUMMARY_FIELDS",
    "USER_FRAGMENTS",
    "WEBHOOK_CORE_FIELDS",
    "WEBHOOK_FULL_FIELDS",
    "WEBHOOK_SUMMARY_FIELDS",
    "WEBHOOK_DELIVERY_FIELDS",
    "WEBHOOK_EVENT_RECORD_FIELDS",
    "WEBHOOK_FRAGMENTS",
    "resolve_dependencies",
    "build_fragments_string",
    "get_fragment_spreads",
    "create_query_with_fragments",
    "get_client_fields",
    "get_comment_fields",
    "get_ticket_fields",
    "get_asset_fields",
    "get_time_entry_fields",
    "get_kb_fields",
    "get_contract_fields",
    "get_project_fields",
    "get_user_fields",
    "get_webhook_fields",
    # Builders
    "QueryBuilder",
    "SelectionQueryBuilder",
    "MutationBuilder",
    "ClientQueryBuilder",
    "CommentQueryBuilder",
    "CommentMutationBuilder",
    "TicketQueryBuilder",
    "AssetQueryBuilder",
<<<<<<< HEAD
    "ProjectQueryBuilder",
    "UserQueryBuilder",
    "ClientMutationBuilder",
    "TicketMutationBuilder",
    "ProjectMutationBuilder",
    "UserMutationBuilder",
=======
    "TimeEntryQueryBuilder",
    "TimerQueryBuilder",
    "ClientMutationBuilder",
    "TicketMutationBuilder",
    "TimeEntryMutationBuilder",
    "TimerMutationBuilder",
>>>>>>> 63c83cd8
    "create_client_query_builder",
    "create_comment_query_builder",
    "create_comment_mutation_builder",
    "create_ticket_query_builder",
    "create_asset_query_builder",
<<<<<<< HEAD
    "create_project_query_builder",
    "create_client_mutation_builder",
    "create_ticket_mutation_builder",
    "create_project_mutation_builder",
    "create_user_query_builder",
    "create_user_mutation_builder",
=======
    "create_time_entry_query_builder",
    "create_timer_query_builder",
    "create_client_mutation_builder",
    "create_ticket_mutation_builder",
    "create_time_entry_mutation_builder",
    "create_timer_mutation_builder",
>>>>>>> 63c83cd8
    # Queries
    "CommonQueries",
    "SuperOpsQueries",
]


# Convenience functions for easy access
def build_client_list_query(
    status: ClientStatus = None,
    name_search: str = None,
    page: int = 1,
    page_size: int = 50,
    detail_level: str = "core",
) -> tuple[str, dict]:
    """Build a client list query with common filters.

    Args:
        status: Client status filter
        name_search: Name search filter
        page: Page number
        page_size: Items per page
        detail_level: Level of detail (summary, core, full)

    Returns:
        Tuple of (query string, variables dict)
    """
    if name_search:
        return CommonQueries.search_clients_by_name(name_search, page, page_size, detail_level)
    elif status:
        builder = create_client_query_builder(detail_level)
        client_filter = ClientFilter(status=status)
        pagination = PaginationArgs(page=page, pageSize=page_size)

        query = builder.build_list(filter_obj=client_filter, pagination=pagination)
        variables = builder.get_variables()

        return query, variables
    else:
        return CommonQueries.list_all_clients(page, page_size, detail_level=detail_level)


def build_ticket_list_query(
    client_id: str = None,
    status: TicketStatus = None,
    priority: TicketPriority = None,
    assigned_to: str = None,
    page: int = 1,
    page_size: int = 50,
    detail_level: str = "core",
    include_comments: bool = False,
) -> tuple[str, dict]:
    """Build a ticket list query with common filters.

    Args:
        client_id: Client ID filter
        status: Ticket status filter
        priority: Ticket priority filter
        assigned_to: Assigned to filter
        page: Page number
        page_size: Items per page
        detail_level: Level of detail (summary, core, full)
        include_comments: Whether to include comments

    Returns:
        Tuple of (query string, variables dict)
    """
    builder = create_ticket_query_builder(detail_level, include_comments)

    # Build filter
    filter_kwargs = {}
    if client_id:
        filter_kwargs["client_id"] = client_id
    if status:
        filter_kwargs["status"] = status
    if priority:
        filter_kwargs["priority"] = priority
    if assigned_to:
        filter_kwargs["assigned_to"] = assigned_to

    ticket_filter = TicketFilter(**filter_kwargs) if filter_kwargs else None
    pagination = PaginationArgs(page=page, pageSize=page_size)
    sort_args = SortArgs(field="createdAt", direction="DESC")

    query = builder.build_list(filter_obj=ticket_filter, pagination=pagination, sort=sort_args)
    variables = builder.get_variables()

    return query, variables


def build_asset_list_query(
    client_id: str = None,
    asset_type: str = None,
    status: AssetStatus = None,
    page: int = 1,
    page_size: int = 50,
    detail_level: str = "core",
) -> tuple[str, dict]:
    """Build an asset list query with common filters.

    Args:
        client_id: Client ID filter
        asset_type: Asset type filter
        status: Asset status filter
        page: Page number
        page_size: Items per page
        detail_level: Level of detail (summary, core, full)

    Returns:
        Tuple of (query string, variables dict)
    """
    builder = create_asset_query_builder(detail_level)

    # Build filter
    filter_kwargs = {}
    if client_id:
        filter_kwargs["client_id"] = client_id
    if asset_type:
        filter_kwargs["asset_type"] = asset_type
    if status:
        filter_kwargs["status"] = status

    asset_filter = AssetFilter(**filter_kwargs) if filter_kwargs else None
    pagination = PaginationArgs(page=page, pageSize=page_size)
    sort_args = SortArgs(field="name", direction="ASC")

    query = builder.build_list(filter_obj=asset_filter, pagination=pagination, sort=sort_args)
    variables = builder.get_variables()

    return query, variables


<<<<<<< HEAD
def build_project_list_query(
    client_id: str = None,
    status: ProjectStatus = None,
    priority: ProjectPriority = None,
    assigned_to: str = None,
    page: int = 1,
    page_size: int = 50,
    detail_level: str = "core",
    include_milestones: bool = False,
    include_tasks: bool = False,
) -> tuple[str, dict]:
    """Build a project list query with common filters.

    Args:
        client_id: Client ID filter
        status: Project status filter
        priority: Project priority filter
        assigned_to: Assigned to filter
        page: Page number
        page_size: Items per page
        detail_level: Level of detail (summary, core, full)
        include_milestones: Whether to include milestones
        include_tasks: Whether to include tasks
=======
def build_time_entry_list_query(
    user_id: str = None,
    ticket_id: str = None,
    project_id: str = None,
    client_id: str = None,
    status: "TimeEntryStatus" = None,
    entry_type: "TimeEntryType" = None,
    is_billable: bool = None,
    start_date: str = None,
    end_date: str = None,
    page: int = 1,
    page_size: int = 50,
    detail_level: str = "core",
) -> tuple[str, dict]:
    """Build a time entry list query with common filters.

    Args:
        user_id: User ID filter
        ticket_id: Ticket ID filter
        project_id: Project ID filter
        client_id: Client ID filter
        status: Time entry status filter
        entry_type: Time entry type filter
        is_billable: Billable filter
        start_date: Start date filter (ISO format)
        end_date: End date filter (ISO format)
        page: Page number
        page_size: Items per page
        detail_level: Level of detail (summary, core, full)
>>>>>>> 63c83cd8

    Returns:
        Tuple of (query string, variables dict)
    """
<<<<<<< HEAD
    builder = create_project_query_builder(detail_level, include_milestones, include_tasks)

    # Build filter
    filter_kwargs = {}
=======
    builder = create_time_entry_query_builder(detail_level)

    # Build filter
    filter_kwargs = {}
    if user_id:
        filter_kwargs["user_id"] = user_id
    if ticket_id:
        filter_kwargs["ticket_id"] = ticket_id
    if project_id:
        filter_kwargs["project_id"] = project_id
>>>>>>> 63c83cd8
    if client_id:
        filter_kwargs["client_id"] = client_id
    if status:
        filter_kwargs["status"] = status
<<<<<<< HEAD
    if priority:
        filter_kwargs["priority"] = priority
    if assigned_to:
        filter_kwargs["assigned_to"] = assigned_to

    project_filter = ProjectFilter(**filter_kwargs) if filter_kwargs else None
    pagination = PaginationArgs(page=page, pageSize=page_size)
    sort_args = SortArgs(field="createdAt", direction="DESC")

    query = builder.build_list(filter_obj=project_filter, pagination=pagination, sort=sort_args)
    variables = builder.get_variables()

    return query, variables


def build_contract_list_query(
    client_id: str = None,
    contract_type: ContractType = None,
    status: ContractStatus = None,
    page: int = 1,
    page_size: int = 50,
    detail_level: str = "core",
    include_slas: bool = False,
    include_rates: bool = False,
) -> tuple[str, dict]:
    """Build a contract list query with common filters.

    Args:
        client_id: Client ID filter
        contract_type: Contract type filter
        status: Contract status filter
        page: Page number
        page_size: Items per page
        detail_level: Level of detail (summary, core, full)
        include_slas: Whether to include SLA fields
        include_rates: Whether to include rate fields

    Returns:
        Tuple of (query string, variables dict)
    """
    from .builder import QueryBuilder
    from .fragments import get_contract_fields

    # Get contract fragments
    fragment_names = get_contract_fields(detail_level, include_slas, include_rates)

    # Build filter
    filter_kwargs = {}
    if client_id:
        filter_kwargs["client_id"] = client_id
    if contract_type:
        filter_kwargs["contract_type"] = contract_type
    if status:
        filter_kwargs["status"] = status

    contract_filter = ContractFilter(**filter_kwargs) if filter_kwargs else None
    pagination = PaginationArgs(page=page, pageSize=page_size)
    sort_args = SortArgs(field="createdAt", direction="DESC")

    # Build the query manually since we don't have ContractQueryBuilder yet
    fragments_string = ""
    if fragment_names:
        from .fragments import build_fragments_string

        fragments_string = build_fragments_string(fragment_names)

    # Get fragment spreads
    fragment_spreads = ""
    if fragment_names:
        from .fragments import get_fragment_spreads

        fragment_spreads = get_fragment_spreads(fragment_names)

    query = f"""
    query ListContracts($filter: ContractFilter, $pagination: PaginationArgs, $sort: SortArgs) {{
        contracts(filter: $filter, pagination: $pagination, sort: $sort) {{
            items {{
                {fragment_spreads}
            }}
            pagination {{
                ...PaginationInfo
            }}
        }}
    }}

    {fragments_string}
    """

    variables = {}
    if contract_filter:
        variables["filter"] = serialize_input(contract_filter)
    if pagination:
        variables["pagination"] = serialize_input(pagination)
    if sort_args:
        variables["sort"] = serialize_input(sort_args)

    return query.strip(), variables


def build_user_list_query(
    role: UserRole = None,
    status: UserStatus = None,
    department: str = None,
    page: int = 1,
    page_size: int = 50,
    detail_level: str = "core",
) -> tuple[str, dict]:
    """Build a user list query with common filters.

    Args:
        role: User role filter
        status: User status filter
        department: Department filter
        page: Page number
        page_size: Items per page
        detail_level: Level of detail (summary, core, full)

    Returns:
        Tuple of (query string, variables dict)
    """
    builder = create_user_query_builder(detail_level)

    # Build filter
    filter_kwargs = {}
    if role:
        filter_kwargs["role"] = role
    if status:
        filter_kwargs["status"] = status
    if department:
        filter_kwargs["department"] = department

    user_filter = UserFilter(**filter_kwargs) if filter_kwargs else None
    pagination = PaginationArgs(page=page, pageSize=page_size)
    sort_args = SortArgs(field="last_name", direction="ASC")

    query = builder.build_list(filter_obj=user_filter, pagination=pagination, sort=sort_args)
=======
    if entry_type:
        filter_kwargs["entry_type"] = entry_type
    if is_billable is not None:
        filter_kwargs["is_billable"] = is_billable
    if start_date:
        filter_kwargs["start_date"] = start_date
    if end_date:
        filter_kwargs["end_date"] = end_date

    time_entry_filter = TimeEntryFilter(**filter_kwargs) if filter_kwargs else None
    pagination = PaginationArgs(page=page, pageSize=page_size)
    sort_args = SortArgs(field="startTime", direction="DESC")

    query = builder.build_list(filter_obj=time_entry_filter, pagination=pagination, sort=sort_args)
>>>>>>> 63c83cd8
    variables = builder.get_variables()

    return query, variables


# Package information
def get_package_info():
    """Get GraphQL utilities package information."""
    return {
        "name": "py-superops.graphql",
        "version": __version__,
        "description": "GraphQL utilities for SuperOps API client",
        "components": [
            "Type-safe query builders",
            "GraphQL fragments and field selection",
            "Pre-built common queries",
            "Response parsing and validation",
            "Pagination and filtering support",
            "Mutation builders for CRUD operations",
        ],
        "supported_resources": [
            "Clients/Customers",
            "Contacts",
            "Sites",
            "Assets",
            "Tickets",
<<<<<<< HEAD
            "Projects",
=======
            "Time Entries",
            "Timers",
>>>>>>> 63c83cd8
            "Knowledge Base Collections",
            "Knowledge Base Articles",
        ],
    }<|MERGE_RESOLUTION|>--- conflicted
+++ resolved
@@ -55,15 +55,12 @@
     SelectionQueryBuilder,
     TicketMutationBuilder,
     TicketQueryBuilder,
-<<<<<<< HEAD
     UserMutationBuilder,
     UserQueryBuilder,
-=======
     TimeEntryMutationBuilder,
     TimeEntryQueryBuilder,
     TimerMutationBuilder,
     TimerQueryBuilder,
->>>>>>> 63c83cd8
     create_asset_query_builder,
     create_client_mutation_builder,
     create_client_query_builder,
@@ -73,19 +70,16 @@
     create_project_query_builder,
     create_ticket_mutation_builder,
     create_ticket_query_builder,
-<<<<<<< HEAD
     create_user_mutation_builder,
     create_user_query_builder,
-=======
     create_time_entry_mutation_builder,
     create_time_entry_query_builder,
     create_timer_mutation_builder,
     create_timer_query_builder,
->>>>>>> 63c83cd8
 )
 
 # GraphQL fragments
-from .fragments import (  # Individual fragments; Fragment collections; Utility functions
+from .fragments import (
     ALL_FRAGMENTS,
     ASSET_CORE_FIELDS,
     ASSET_FRAGMENTS,
@@ -132,7 +126,6 @@
     TICKET_FRAGMENTS,
     TICKET_FULL_FIELDS,
     TICKET_SUMMARY_FIELDS,
-<<<<<<< HEAD
     USER_CORE_FIELDS,
     USER_FRAGMENTS,
     USER_FULL_FIELDS,
@@ -143,14 +136,12 @@
     WEBHOOK_FRAGMENTS,
     WEBHOOK_FULL_FIELDS,
     WEBHOOK_SUMMARY_FIELDS,
-=======
     TIME_ENTRY_CORE_FIELDS,
     TIME_ENTRY_FRAGMENTS,
     TIME_ENTRY_FULL_FIELDS,
     TIME_ENTRY_SUMMARY_FIELDS,
     TIME_ENTRY_TEMPLATE_FIELDS,
     TIMER_FIELDS,
->>>>>>> 63c83cd8
     build_fragments_string,
     create_query_with_fragments,
     get_asset_fields,
@@ -161,12 +152,9 @@
     get_kb_fields,
     get_project_fields,
     get_ticket_fields,
-<<<<<<< HEAD
     get_user_fields,
     get_webhook_fields,
-=======
     get_time_entry_fields,
->>>>>>> 63c83cd8
     resolve_dependencies,
 )
 
@@ -238,7 +226,6 @@
     TicketPriority,
     TicketsResponse,
     TicketStatus,
-<<<<<<< HEAD
     User,
     UserFilter,
     UserInput,
@@ -257,7 +244,6 @@
     WebhooksResponse,
     WebhookStatus,
     WebhookTestInput,
-=======
     TimeEntriesResponse,
     TimeEntry,
     TimeEntryFilter,
@@ -271,7 +257,6 @@
     TimerInput,
     TimersResponse,
     TimerState,
->>>>>>> 63c83cd8
     convert_datetime_to_iso,
     convert_iso_to_datetime,
     serialize_filter_value,
@@ -291,7 +276,6 @@
     "TicketPriority",
     "AssetStatus",
     "ClientStatus",
-<<<<<<< HEAD
     "BillingCycle",
     "ContractStatus",
     "ContractType",
@@ -300,11 +284,9 @@
     "ProjectPriority",
     "WebhookEvent",
     "WebhookStatus",
-=======
     "TimeEntryStatus",
     "TimeEntryType",
     "TimerState",
->>>>>>> 63c83cd8
     "Client",
     "Comment",
     "CommentAttachment",
@@ -314,7 +296,6 @@
     "Asset",
     "Ticket",
     "TicketComment",
-<<<<<<< HEAD
     "Contract",
     "ContractSLA",
     "ContractRate",
@@ -322,11 +303,9 @@
     "ProjectMilestone",
     "ProjectTask",
     "ProjectTimeEntry",
-=======
     "TimeEntry",
     "Timer",
     "TimeEntryTemplate",
->>>>>>> 63c83cd8
     "KnowledgeBaseCollection",
     "KnowledgeBaseArticle",
     "User",
@@ -336,7 +315,6 @@
     "ClientFilter",
     "TicketFilter",
     "AssetFilter",
-<<<<<<< HEAD
     "ContractFilter",
     "ProjectFilter",
     "UserFilter",
@@ -346,7 +324,6 @@
     "TicketInput",
     "AssetInput",
     "ProjectInput",
-=======
     "TimeEntryFilter",
     "TimerFilter",
     "ClientInput",
@@ -355,7 +332,6 @@
     "TimeEntryInput",
     "TimerInput",
     "TimeEntryTemplateInput",
->>>>>>> 63c83cd8
     "ContactInput",
     "SiteInput",
     "ContractInput",
@@ -368,12 +344,9 @@
     "ClientsResponse",
     "TicketsResponse",
     "AssetsResponse",
-<<<<<<< HEAD
     "ProjectsResponse",
-=======
     "TimeEntriesResponse",
     "TimersResponse",
->>>>>>> 63c83cd8
     "ContactsResponse",
     "SitesResponse",
     "ContractsResponse",
@@ -475,41 +448,35 @@
     "CommentMutationBuilder",
     "TicketQueryBuilder",
     "AssetQueryBuilder",
-<<<<<<< HEAD
     "ProjectQueryBuilder",
     "UserQueryBuilder",
     "ClientMutationBuilder",
     "TicketMutationBuilder",
     "ProjectMutationBuilder",
     "UserMutationBuilder",
-=======
     "TimeEntryQueryBuilder",
     "TimerQueryBuilder",
     "ClientMutationBuilder",
     "TicketMutationBuilder",
     "TimeEntryMutationBuilder",
     "TimerMutationBuilder",
->>>>>>> 63c83cd8
     "create_client_query_builder",
     "create_comment_query_builder",
     "create_comment_mutation_builder",
     "create_ticket_query_builder",
     "create_asset_query_builder",
-<<<<<<< HEAD
     "create_project_query_builder",
     "create_client_mutation_builder",
     "create_ticket_mutation_builder",
     "create_project_mutation_builder",
     "create_user_query_builder",
     "create_user_mutation_builder",
-=======
     "create_time_entry_query_builder",
     "create_timer_query_builder",
     "create_client_mutation_builder",
     "create_ticket_mutation_builder",
     "create_time_entry_mutation_builder",
     "create_timer_mutation_builder",
->>>>>>> 63c83cd8
     # Queries
     "CommonQueries",
     "SuperOpsQueries",
@@ -641,7 +608,6 @@
     return query, variables
 
 
-<<<<<<< HEAD
 def build_project_list_query(
     client_id: str = None,
     status: ProjectStatus = None,
@@ -665,7 +631,33 @@
         detail_level: Level of detail (summary, core, full)
         include_milestones: Whether to include milestones
         include_tasks: Whether to include tasks
-=======
+
+    Returns:
+        Tuple of (query string, variables dict)
+    """
+    builder = create_project_query_builder(detail_level, include_milestones, include_tasks)
+
+    # Build filter
+    filter_kwargs = {}
+    if client_id:
+        filter_kwargs["client_id"] = client_id
+    if status:
+        filter_kwargs["status"] = status
+    if priority:
+        filter_kwargs["priority"] = priority
+    if assigned_to:
+        filter_kwargs["assigned_to"] = assigned_to
+
+    project_filter = ProjectFilter(**filter_kwargs) if filter_kwargs else None
+    pagination = PaginationArgs(page=page, pageSize=page_size)
+    sort_args = SortArgs(field="createdAt", direction="DESC")
+
+    query = builder.build_list(filter_obj=project_filter, pagination=pagination, sort=sort_args)
+    variables = builder.get_variables()
+
+    return query, variables
+
+
 def build_time_entry_list_query(
     user_id: str = None,
     ticket_id: str = None,
@@ -695,17 +687,10 @@
         page: Page number
         page_size: Items per page
         detail_level: Level of detail (summary, core, full)
->>>>>>> 63c83cd8
 
     Returns:
         Tuple of (query string, variables dict)
     """
-<<<<<<< HEAD
-    builder = create_project_query_builder(detail_level, include_milestones, include_tasks)
-
-    # Build filter
-    filter_kwargs = {}
-=======
     builder = create_time_entry_query_builder(detail_level)
 
     # Build filter
@@ -716,22 +701,24 @@
         filter_kwargs["ticket_id"] = ticket_id
     if project_id:
         filter_kwargs["project_id"] = project_id
->>>>>>> 63c83cd8
     if client_id:
         filter_kwargs["client_id"] = client_id
     if status:
         filter_kwargs["status"] = status
-<<<<<<< HEAD
-    if priority:
-        filter_kwargs["priority"] = priority
-    if assigned_to:
-        filter_kwargs["assigned_to"] = assigned_to
-
-    project_filter = ProjectFilter(**filter_kwargs) if filter_kwargs else None
+    if entry_type:
+        filter_kwargs["entry_type"] = entry_type
+    if is_billable is not None:
+        filter_kwargs["is_billable"] = is_billable
+    if start_date:
+        filter_kwargs["start_date"] = start_date
+    if end_date:
+        filter_kwargs["end_date"] = end_date
+
+    time_entry_filter = TimeEntryFilter(**filter_kwargs) if filter_kwargs else None
     pagination = PaginationArgs(page=page, pageSize=page_size)
-    sort_args = SortArgs(field="createdAt", direction="DESC")
-
-    query = builder.build_list(filter_obj=project_filter, pagination=pagination, sort=sort_args)
+    sort_args = SortArgs(field="startTime", direction="DESC")
+
+    query = builder.build_list(filter_obj=time_entry_filter, pagination=pagination, sort=sort_args)
     variables = builder.get_variables()
 
     return query, variables
@@ -858,7 +845,6 @@
     sort_args = SortArgs(field="last_name", direction="ASC")
 
     query = builder.build_list(filter_obj=user_filter, pagination=pagination, sort=sort_args)
-=======
     if entry_type:
         filter_kwargs["entry_type"] = entry_type
     if is_billable is not None:
@@ -873,7 +859,6 @@
     sort_args = SortArgs(field="startTime", direction="DESC")
 
     query = builder.build_list(filter_obj=time_entry_filter, pagination=pagination, sort=sort_args)
->>>>>>> 63c83cd8
     variables = builder.get_variables()
 
     return query, variables
@@ -900,12 +885,9 @@
             "Sites",
             "Assets",
             "Tickets",
-<<<<<<< HEAD
             "Projects",
-=======
             "Time Entries",
             "Timers",
->>>>>>> 63c83cd8
             "Knowledge Base Collections",
             "Knowledge Base Articles",
         ],
