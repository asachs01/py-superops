--- conflicted
+++ resolved
@@ -591,7 +591,6 @@
         TICKET_FULL_FIELDS,
         TICKET_SUMMARY_FIELDS,
         TICKET_COMMENT_FIELDS,
-<<<<<<< HEAD
         PROJECT_CORE_FIELDS,
         PROJECT_FULL_FIELDS,
         PROJECT_SUMMARY_FIELDS,
@@ -599,14 +598,12 @@
         PROJECT_TASK_CORE_FIELDS,
         PROJECT_TASK_FULL_FIELDS,
         PROJECT_TIME_ENTRY_FIELDS,
-=======
         TASK_CORE_FIELDS,
         TASK_FULL_FIELDS,
         TASK_SUMMARY_FIELDS,
         TASK_COMMENT_FIELDS,
         TASK_TIME_ENTRY_FIELDS,
         TASK_TEMPLATE_FIELDS,
->>>>>>> 212c88b2
         KB_COLLECTION_CORE_FIELDS,
         KB_COLLECTION_FULL_FIELDS,
         KB_ARTICLE_CORE_FIELDS,
@@ -644,7 +641,6 @@
     "comment": TICKET_COMMENT_FIELDS,
 }
 
-<<<<<<< HEAD
 PROJECT_FRAGMENTS = {
     "core": PROJECT_CORE_FIELDS,
     "full": PROJECT_FULL_FIELDS,
@@ -653,7 +649,8 @@
     "task_core": PROJECT_TASK_CORE_FIELDS,
     "task_full": PROJECT_TASK_FULL_FIELDS,
     "time_entry": PROJECT_TIME_ENTRY_FIELDS,
-=======
+}
+
 TASK_FRAGMENTS = {
     "core": TASK_CORE_FIELDS,
     "full": TASK_FULL_FIELDS,
@@ -661,7 +658,6 @@
     "comment": TASK_COMMENT_FIELDS,
     "time_entry": TASK_TIME_ENTRY_FIELDS,
     "template": TASK_TEMPLATE_FIELDS,
->>>>>>> 212c88b2
 }
 
 KB_FRAGMENTS = {
@@ -815,7 +811,6 @@
     return mapping.get(detail_level, {"AssetCoreFields"})
 
 
-<<<<<<< HEAD
 def get_project_fields(
     detail_level: str = "core",
     include_milestones: bool = False,
@@ -831,7 +826,38 @@
         include_tasks: Whether to include task fields
         include_time_entries: Whether to include time entry fields
         task_detail: Level of detail for tasks (core, full)
-=======
+
+    Returns:
+        Set of fragment names
+    """
+    project_mapping = {
+        "summary": "ProjectSummaryFields",
+        "core": "ProjectCoreFields",
+        "full": "ProjectFullFields",
+    }
+
+    fragments = set()
+
+    if detail_level in project_mapping:
+        fragments.add(project_mapping[detail_level])
+
+    if include_milestones:
+        fragments.add("ProjectMilestoneFields")
+
+    if include_tasks:
+        task_mapping = {
+            "core": "ProjectTaskCoreFields",
+            "full": "ProjectTaskFullFields",
+        }
+        if task_detail in task_mapping:
+            fragments.add(task_mapping[task_detail])
+
+    if include_time_entries:
+        fragments.add("ProjectTimeEntryFields")
+
+    return fragments
+
+
 def get_task_fields(
     detail_level: str = "core",
     include_comments: bool = False,
@@ -845,37 +871,10 @@
         include_comments: Whether to include comment fields
         include_time_entries: Whether to include time entry fields
         include_template: Whether to include template fields
->>>>>>> 212c88b2
 
     Returns:
         Set of fragment names
     """
-<<<<<<< HEAD
-    project_mapping = {
-        "summary": "ProjectSummaryFields",
-        "core": "ProjectCoreFields",
-        "full": "ProjectFullFields",
-    }
-
-    fragments = set()
-
-    if detail_level in project_mapping:
-        fragments.add(project_mapping[detail_level])
-
-    if include_milestones:
-        fragments.add("ProjectMilestoneFields")
-
-    if include_tasks:
-        task_mapping = {
-            "core": "ProjectTaskCoreFields",
-            "full": "ProjectTaskFullFields",
-        }
-        if task_detail in task_mapping:
-            fragments.add(task_mapping[task_detail])
-
-    if include_time_entries:
-        fragments.add("ProjectTimeEntryFields")
-=======
     mapping = {
         "summary": {"TaskSummaryFields"},
         "core": {"TaskCoreFields"},
@@ -892,7 +891,6 @@
 
     if include_template:
         fragments.add("TaskTemplateFields")
->>>>>>> 212c88b2
 
     return fragments
 
