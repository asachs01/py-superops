# # Copyright (c) 2024 SuperOps Team
# # Licensed under the MIT License.
# # See LICENSE file in the project root for full license information.

"""Reusable GraphQL fragments for common fields in SuperOps API.

This module provides GraphQL fragments that can be reused across queries and mutations
to maintain consistency and reduce duplication.
"""

from typing import Optional, Set


class GraphQLFragment:
    """Represents a GraphQL fragment with dependencies."""

    def __init__(
        self, name: str, on_type: str, fields: str, dependencies: Optional[Set[str]] = None
    ):
        """Initialize a GraphQL fragment.

        Args:
            name: Fragment name
            on_type: GraphQL type the fragment applies to
            fields: Fragment field selection
            dependencies: Set of other fragment names this fragment depends on
        """
        self.name = name
        self.on_type = on_type
        self.fields = fields.strip()
        self.dependencies = dependencies or set()

    def __str__(self) -> str:
        """Return the fragment definition."""
        return f"fragment {self.name} on {self.on_type} {{\n{self.fields}\n}}"

    def get_spread(self) -> str:
        """Return the fragment spread syntax."""
        return f"...{self.name}"


# Base fragments
BASE_FIELDS = GraphQLFragment(
    name="BaseFields",
    on_type="BaseModel",
    fields="""
    id
    createdAt
    updatedAt
    """,
)

PAGINATION_INFO = GraphQLFragment(
    name="PaginationInfo",
    on_type="PaginationInfo",
    fields="""
    page
    pageSize
    total
    hasNextPage
    hasPreviousPage
    """,
)

# Client fragments
CLIENT_CORE_FIELDS = GraphQLFragment(
    name="ClientCoreFields",
    on_type="Client",
    fields="""
    ...BaseFields
    name
    email
    phone
    status
    """,
    dependencies={"BaseFields"},
)

CLIENT_FULL_FIELDS = GraphQLFragment(
    name="ClientFullFields",
    on_type="Client",
    fields="""
    ...ClientCoreFields
    address
    billingAddress
    notes
    tags
    customFields
    """,
    dependencies={"ClientCoreFields"},
)

CLIENT_SUMMARY_FIELDS = GraphQLFragment(
    name="ClientSummaryFields",
    on_type="Client",
    fields="""
    id
    name
    email
    status
    """,
)

# Contact fragments
CONTACT_CORE_FIELDS = GraphQLFragment(
    name="ContactCoreFields",
    on_type="Contact",
    fields="""
    ...BaseFields
    clientId
    firstName
    lastName
    email
    phone
    isPrimary
    """,
    dependencies={"BaseFields"},
)

CONTACT_FULL_FIELDS = GraphQLFragment(
    name="ContactFullFields",
    on_type="Contact",
    fields="""
    ...ContactCoreFields
    title
    notes
    """,
    dependencies={"ContactCoreFields"},
)

# Site fragments
SITE_CORE_FIELDS = GraphQLFragment(
    name="SiteCoreFields",
    on_type="Site",
    fields="""
    ...BaseFields
    clientId
    name
    address
    """,
    dependencies={"BaseFields"},
)

SITE_FULL_FIELDS = GraphQLFragment(
    name="SiteFullFields",
    on_type="Site",
    fields="""
    ...SiteCoreFields
    description
    timezone
    notes
    """,
    dependencies={"SiteCoreFields"},
)

# Asset fragments
ASSET_CORE_FIELDS = GraphQLFragment(
    name="AssetCoreFields",
    on_type="Asset",
    fields="""
    ...BaseFields
    clientId
    siteId
    name
    assetType
    status
    """,
    dependencies={"BaseFields"},
)

ASSET_FULL_FIELDS = GraphQLFragment(
    name="AssetFullFields",
    on_type="Asset",
    fields="""
    ...AssetCoreFields
    manufacturer
    model
    serialNumber
    purchaseDate
    warrantyExpiry
    location
    notes
    customFields
    """,
    dependencies={"AssetCoreFields"},
)

ASSET_SUMMARY_FIELDS = GraphQLFragment(
    name="AssetSummaryFields",
    on_type="Asset",
    fields="""
    id
    name
    assetType
    status
    manufacturer
    model
    """,
)

# Ticket fragments
TICKET_CORE_FIELDS = GraphQLFragment(
    name="TicketCoreFields",
    on_type="Ticket",
    fields="""
    ...BaseFields
    clientId
    siteId
    assetId
    contactId
    title
    status
    priority
    assignedTo
    """,
    dependencies={"BaseFields"},
)

TICKET_FULL_FIELDS = GraphQLFragment(
    name="TicketFullFields",
    on_type="Ticket",
    fields="""
    ...TicketCoreFields
    description
    dueDate
    resolution
    timeSpent
    tags
    customFields
    """,
    dependencies={"TicketCoreFields"},
)

TICKET_SUMMARY_FIELDS = GraphQLFragment(
    name="TicketSummaryFields",
    on_type="Ticket",
    fields="""
    id
    title
    status
    priority
    assignedTo
    createdAt
    dueDate
    """,
)

TICKET_COMMENT_FIELDS = GraphQLFragment(
    name="TicketCommentFields",
    on_type="TicketComment",
    fields="""
    ...BaseFields
    ticketId
    authorId
    authorName
    content
    isInternal
    timeSpent
    """,
    dependencies={"BaseFields"},
)

# Task fragments
TASK_CORE_FIELDS = GraphQLFragment(
    name="TaskCoreFields",
    on_type="Task",
    fields="""
    ...BaseFields
    title
    description
    status
    priority
    projectId
    assignedTo
    assignedToTeam
    creatorId
    parentTaskId
    dueDate
    startDate
    """,
    dependencies={"BaseFields"},
)

TASK_FULL_FIELDS = GraphQLFragment(
    name="TaskFullFields",
    on_type="Task",
    fields="""
    ...TaskCoreFields
    subtaskCount
    completedAt
    estimatedHours
    actualHours
    recurrenceType
    recurrenceInterval
    recurrenceEndDate
    parentRecurringTaskId
    timeEntriesCount
    totalTimeLogged
    billableTime
    labels
    tags
    customFields
    progressPercentage
    isMilestone
    isTemplate
    templateId
    attachmentCount
    commentCount
    overdueAlertSent
    reminderSent
    """,
    dependencies={"TaskCoreFields"},
)

TASK_SUMMARY_FIELDS = GraphQLFragment(
    name="TaskSummaryFields",
    on_type="Task",
    fields="""
    id
    title
    status
    priority
    assignedTo
    dueDate
    progressPercentage
    createdAt
    updatedAt
    """,
)

TASK_COMMENT_FIELDS = GraphQLFragment(
    name="TaskCommentFields",
    on_type="TaskComment",
    fields="""
    ...BaseFields
    taskId
    authorId
    authorName
    content
    isInternal
    timeLogged
    """,
    dependencies={"BaseFields"},
)

TASK_TIME_ENTRY_FIELDS = GraphQLFragment(
    name="TaskTimeEntryFields",
    on_type="TaskTimeEntry",
    fields="""
    ...BaseFields
    taskId
    userId
    userName
    hours
    description
    dateLogged
    isBillable
    hourlyRate
    """,
    dependencies={"BaseFields"},
)

TASK_TEMPLATE_FIELDS = GraphQLFragment(
    name="TaskTemplateFields",
    on_type="TaskTemplate",
    fields="""
    ...BaseFields
    name
    description
    defaultPriority
    estimatedHours
    defaultAssigneeId
    defaultTags
    defaultCustomFields
    checklistItems
    """,
    dependencies={"BaseFields"},
)

# Comment fragments
COMMENT_CORE_FIELDS = GraphQLFragment(
    name="CommentCoreFields",
    on_type="Comment",
    fields="""
    ...BaseFields
    entityType
    entityId
    authorId
    authorName
    content
    commentType
    isInternal
    timeLogged
    """,
    dependencies={"BaseFields"},
)

COMMENT_FULL_FIELDS = GraphQLFragment(
    name="CommentFullFields",
    on_type="Comment",
    fields="""
    ...CommentCoreFields
    parentCommentId
    replyCount
    attachments
    """,
    dependencies={"CommentCoreFields"},
)

COMMENT_SUMMARY_FIELDS = GraphQLFragment(
    name="CommentSummaryFields",
    on_type="Comment",
    fields="""
    id
    authorName
    content
    commentType
    isInternal
    createdAt
    replyCount
    """,
)

COMMENT_ATTACHMENT_FIELDS = GraphQLFragment(
    name="CommentAttachmentFields",
    on_type="CommentAttachment",
    fields="""
    ...BaseFields
    commentId
    filename
    fileUrl
    fileSize
    mimeType
    """,
    dependencies={"BaseFields"},
)

# Knowledge Base fragments
KB_COLLECTION_CORE_FIELDS = GraphQLFragment(
    name="KBCollectionCoreFields",
    on_type="KnowledgeBaseCollection",
    fields="""
    ...BaseFields
    name
    description
    parentId
    isPublic
    """,
    dependencies={"BaseFields"},
)

KB_COLLECTION_FULL_FIELDS = GraphQLFragment(
    name="KBCollectionFullFields",
    on_type="KnowledgeBaseCollection",
    fields="""
    ...KBCollectionCoreFields
    articleCount
    """,
    dependencies={"KBCollectionCoreFields"},
)

KB_ARTICLE_CORE_FIELDS = GraphQLFragment(
    name="KBArticleCoreFields",
    on_type="KnowledgeBaseArticle",
    fields="""
    ...BaseFields
    collectionId
    title
    summary
    authorId
    authorName
    isPublished
    isFeatured
    """,
    dependencies={"BaseFields"},
)

KB_ARTICLE_FULL_FIELDS = GraphQLFragment(
    name="KBArticleFullFields",
    on_type="KnowledgeBaseArticle",
    fields="""
    ...KBArticleCoreFields
    content
    viewCount
    tags
    """,
    dependencies={"KBArticleCoreFields"},
)

KB_ARTICLE_SUMMARY_FIELDS = GraphQLFragment(
    name="KBArticleSummaryFields",
    on_type="KnowledgeBaseArticle",
    fields="""
    id
    title
    summary
    authorName
    isPublished
    viewCount
    createdAt
    updatedAt
    """,
)

# Project fragments
PROJECT_CORE_FIELDS = GraphQLFragment(
    name="ProjectCoreFields",
    on_type="Project",
    fields="""
    ...BaseFields
    clientId
    contractId
    name
    status
    priority
    assignedTo
    managerId
    startDate
    endDate
    dueDate
    """,
    dependencies={"BaseFields"},
)

# Contract fragments
CONTRACT_CORE_FIELDS = GraphQLFragment(
    name="ContractCoreFields",
    on_type="Contract",
    fields="""
    ...BaseFields
    clientId
    name
    contractNumber
    contractType
    status
    startDate
    endDate
    billingCycle
    contractValue
    currency
    """,
    dependencies={"BaseFields"},
)

PROJECT_FULL_FIELDS = GraphQLFragment(
    name="ProjectFullFields",
    on_type="Project",
    fields="""
    ...ProjectCoreFields
    description
    siteId
    budget
    billingRate
    progressPercentage
    estimatedHours
    actualHours
    notes
    tags
    customFields
    """,
    dependencies={"ProjectCoreFields"},
)

PROJECT_SUMMARY_FIELDS = GraphQLFragment(
    name="ProjectSummaryFields",
    on_type="Project",
    fields="""
    id
    name
    status
    priority
    assignedTo
    managerId
    startDate
    dueDate
    progressPercentage
    """,
)

PROJECT_MILESTONE_FIELDS = GraphQLFragment(
    name="ProjectMilestoneFields",
    on_type="ProjectMilestone",
    fields="""
    ...BaseFields
    projectId
    name
    description
    dueDate
    completionDate
    isCompleted
    progressPercentage
    orderIndex
    notes
    """,
    dependencies={"BaseFields"},
)

CONTRACT_FULL_FIELDS = GraphQLFragment(
    name="ContractFullFields",
    on_type="Contract",
    fields="""
    ...ContractCoreFields
    renewalDate
    autoRenew
    description
    termsAndConditions
    renewalTerms
    cancellationTerms
    signedByClient
    signedByProvider
    signedDate
    notificationDays
    tags
    customFields
    """,
    dependencies={"ContractCoreFields"},
)

CONTRACT_SUMMARY_FIELDS = GraphQLFragment(
    name="ContractSummaryFields",
    on_type="Contract",
    fields="""
    id
    name
    contractNumber
    contractType
    status
    clientId
    contractValue
    currency
    startDate
    endDate
    """,
)

CONTRACT_SLA_FIELDS = GraphQLFragment(
    name="ContractSLAFields",
    on_type="ContractSLA",
    fields="""
    ...BaseFields
    contractId
    level
    responseTimeMinutes
    resolutionTimeHours
    availabilityPercentage
    description
    penalties
    """,
    dependencies={"BaseFields"},
)

PROJECT_TASK_CORE_FIELDS = GraphQLFragment(
    name="ProjectTaskCoreFields",
    on_type="ProjectTask",
    fields="""
    ...BaseFields
    projectId
    milestoneId
    name
    status
    priority
    assignedTo
    startDate
    dueDate
    completionDate
    """,
    dependencies={"BaseFields"},
)

PROJECT_TASK_FULL_FIELDS = GraphQLFragment(
    name="ProjectTaskFullFields",
    on_type="ProjectTask",
    fields="""
    ...ProjectTaskCoreFields
    description
    estimatedHours
    actualHours
    progressPercentage
    orderIndex
    notes
    tags
    """,
    dependencies={"ProjectTaskCoreFields"},
)

PROJECT_TIME_ENTRY_FIELDS = GraphQLFragment(
    name="ProjectTimeEntryFields",
    on_type="ProjectTimeEntry",
    fields="""
    ...BaseFields
    projectId
    taskId
    userId
    userName
    description
    hours
    billableHours
    rate
    startTime
    endTime
    isBillable
    notes
    """,
    dependencies={"BaseFields"},
)

CONTRACT_RATE_FIELDS = GraphQLFragment(
    name="ContractRateFields",
    on_type="ContractRate",
    fields="""
    ...BaseFields
    contractId
    serviceType
    rateType
    rateAmount
    currency
    description
    effectiveDate
    endDate
    """,
    dependencies={"BaseFields"},
)

# Attachment fragments
ATTACHMENT_CORE_FIELDS = GraphQLFragment(
    name="AttachmentCoreFields",
    on_type="Attachment",
    fields="""
    ...BaseFields
    filename
    originalFilename
    fileSize
    mimeType
    entityType
    entityId
    attachmentType
    version
    uploadedBy
    uploadedByName
    isPublic
    """,
    dependencies={"BaseFields"},
)

ATTACHMENT_FULL_FIELDS = GraphQLFragment(
    name="AttachmentFullFields",
    on_type="Attachment",
    fields="""
    ...AttachmentCoreFields
    description
    url
    downloadUrl
    checksum
    metadata
    """,
    dependencies={"AttachmentCoreFields"},
)

ATTACHMENT_SUMMARY_FIELDS = GraphQLFragment(
    name="AttachmentSummaryFields",
    on_type="Attachment",
    fields="""
    id
    filename
    fileSize
    mimeType
    attachmentType
    version
    uploadedByName
    createdAt
    """,
)


# Fragment collections for easy access
ALL_FRAGMENTS = {
    fragment.name: fragment
    for fragment in [
        BASE_FIELDS,
        PAGINATION_INFO,
        CLIENT_CORE_FIELDS,
        CLIENT_FULL_FIELDS,
        CLIENT_SUMMARY_FIELDS,
        CONTACT_CORE_FIELDS,
        CONTACT_FULL_FIELDS,
        SITE_CORE_FIELDS,
        SITE_FULL_FIELDS,
        ASSET_CORE_FIELDS,
        ASSET_FULL_FIELDS,
        ASSET_SUMMARY_FIELDS,
        TICKET_CORE_FIELDS,
        TICKET_FULL_FIELDS,
        TICKET_SUMMARY_FIELDS,
        TICKET_COMMENT_FIELDS,
        PROJECT_CORE_FIELDS,
        PROJECT_FULL_FIELDS,
        PROJECT_SUMMARY_FIELDS,
        PROJECT_MILESTONE_FIELDS,
        PROJECT_TASK_CORE_FIELDS,
        PROJECT_TASK_FULL_FIELDS,
        PROJECT_TIME_ENTRY_FIELDS,
        TASK_CORE_FIELDS,
        TASK_FULL_FIELDS,
        TASK_SUMMARY_FIELDS,
        TASK_COMMENT_FIELDS,
        TASK_TIME_ENTRY_FIELDS,
        TASK_TEMPLATE_FIELDS,
        COMMENT_CORE_FIELDS,
        COMMENT_FULL_FIELDS,
        COMMENT_SUMMARY_FIELDS,
        COMMENT_ATTACHMENT_FIELDS,
        KB_COLLECTION_CORE_FIELDS,
        KB_COLLECTION_FULL_FIELDS,
        KB_ARTICLE_CORE_FIELDS,
        KB_ARTICLE_FULL_FIELDS,
        KB_ARTICLE_SUMMARY_FIELDS,
        CONTRACT_CORE_FIELDS,
        CONTRACT_FULL_FIELDS,
        CONTRACT_SUMMARY_FIELDS,
        CONTRACT_SLA_FIELDS,
        CONTRACT_RATE_FIELDS,
        ATTACHMENT_CORE_FIELDS,
        ATTACHMENT_FULL_FIELDS,
        ATTACHMENT_SUMMARY_FIELDS,
    ]
}

CLIENT_FRAGMENTS = {
    "core": CLIENT_CORE_FIELDS,
    "full": CLIENT_FULL_FIELDS,
    "summary": CLIENT_SUMMARY_FIELDS,
}

CONTACT_FRAGMENTS = {
    "core": CONTACT_CORE_FIELDS,
    "full": CONTACT_FULL_FIELDS,
}

SITE_FRAGMENTS = {
    "core": SITE_CORE_FIELDS,
    "full": SITE_FULL_FIELDS,
}

ASSET_FRAGMENTS = {
    "core": ASSET_CORE_FIELDS,
    "full": ASSET_FULL_FIELDS,
    "summary": ASSET_SUMMARY_FIELDS,
}

TICKET_FRAGMENTS = {
    "core": TICKET_CORE_FIELDS,
    "full": TICKET_FULL_FIELDS,
    "summary": TICKET_SUMMARY_FIELDS,
    "comment": TICKET_COMMENT_FIELDS,
}

PROJECT_FRAGMENTS = {
    "core": PROJECT_CORE_FIELDS,
    "full": PROJECT_FULL_FIELDS,
    "summary": PROJECT_SUMMARY_FIELDS,
    "milestone": PROJECT_MILESTONE_FIELDS,
    "task_core": PROJECT_TASK_CORE_FIELDS,
    "task_full": PROJECT_TASK_FULL_FIELDS,
    "time_entry": PROJECT_TIME_ENTRY_FIELDS,
}

TASK_FRAGMENTS = {
    "core": TASK_CORE_FIELDS,
    "full": TASK_FULL_FIELDS,
    "summary": TASK_SUMMARY_FIELDS,
    "comment": TASK_COMMENT_FIELDS,
    "time_entry": TASK_TIME_ENTRY_FIELDS,
    "template": TASK_TEMPLATE_FIELDS,
}

KB_FRAGMENTS = {
    "collection_core": KB_COLLECTION_CORE_FIELDS,
    "collection_full": KB_COLLECTION_FULL_FIELDS,
    "article_core": KB_ARTICLE_CORE_FIELDS,
    "article_full": KB_ARTICLE_FULL_FIELDS,
    "article_summary": KB_ARTICLE_SUMMARY_FIELDS,
}

CONTRACT_FRAGMENTS = {
    "core": CONTRACT_CORE_FIELDS,
    "full": CONTRACT_FULL_FIELDS,
    "summary": CONTRACT_SUMMARY_FIELDS,
    "sla": CONTRACT_SLA_FIELDS,
    "rate": CONTRACT_RATE_FIELDS,
}

<<<<<<< HEAD
COMMENT_FRAGMENTS = {
    "core": COMMENT_CORE_FIELDS,
    "full": COMMENT_FULL_FIELDS,
    "summary": COMMENT_SUMMARY_FIELDS,
    "attachment": COMMENT_ATTACHMENT_FIELDS,
=======
ATTACHMENT_FRAGMENTS = {
    "core": ATTACHMENT_CORE_FIELDS,
    "full": ATTACHMENT_FULL_FIELDS,
    "summary": ATTACHMENT_SUMMARY_FIELDS,
>>>>>>> efdc456a
}


def resolve_dependencies(fragment_names: Set[str]) -> Set[str]:
    """Resolve fragment dependencies to get all required fragments.

    Args:
        fragment_names: Set of fragment names to resolve

    Returns:
        Set of all fragment names including dependencies
    """
    resolved = set()
    to_resolve = set(fragment_names)

    while to_resolve:
        current = to_resolve.pop()
        if current in resolved:
            continue

        resolved.add(current)

        if current in ALL_FRAGMENTS:
            dependencies = ALL_FRAGMENTS[current].dependencies
            to_resolve.update(dep for dep in dependencies if dep not in resolved)

    return resolved


def build_fragments_string(fragment_names: Set[str]) -> str:
    """Build a string containing all required fragment definitions.

    Args:
        fragment_names: Set of fragment names to include

    Returns:
        String containing all fragment definitions
    """
    resolved_names = resolve_dependencies(fragment_names)

    # Sort to ensure consistent output
    sorted_names = sorted(resolved_names)

    fragments = []
    for name in sorted_names:
        if name in ALL_FRAGMENTS:
            fragments.append(str(ALL_FRAGMENTS[name]))

    return "\n\n".join(fragments)


def get_fragment_spreads(fragment_names: Set[str]) -> str:
    """Get fragment spreads for use in queries.

    Args:
        fragment_names: Set of fragment names

    Returns:
        String containing fragment spreads
    """
    spreads = []
    for name in sorted(fragment_names):
        if name in ALL_FRAGMENTS:
            spreads.append(ALL_FRAGMENTS[name].get_spread())

    return "\n".join(spreads)


def create_query_with_fragments(query: str, fragment_names: Set[str]) -> str:
    """Create a complete GraphQL query with fragments.

    Args:
        query: The main query string
        fragment_names: Set of fragment names to include

    Returns:
        Complete GraphQL query with fragment definitions
    """
    fragments_string = build_fragments_string(fragment_names)

    if fragments_string:
        return f"{query}\n\n{fragments_string}"
    else:
        return query


# Convenience functions for common fragment combinations
def get_client_fields(detail_level: str = "core") -> Set[str]:
    """Get client fragment names for specified detail level.

    Args:
        detail_level: Level of detail (summary, core, full)

    Returns:
        Set of fragment names
    """
    mapping = {
        "summary": {"ClientSummaryFields"},
        "core": {"ClientCoreFields"},
        "full": {"ClientFullFields"},
    }
    return mapping.get(detail_level, {"ClientCoreFields"})


def get_ticket_fields(detail_level: str = "core", include_comments: bool = False) -> Set[str]:
    """Get ticket fragment names for specified detail level.

    Args:
        detail_level: Level of detail (summary, core, full)
        include_comments: Whether to include comment fields

    Returns:
        Set of fragment names
    """
    mapping = {
        "summary": {"TicketSummaryFields"},
        "core": {"TicketCoreFields"},
        "full": {"TicketFullFields"},
    }

    fragments = mapping.get(detail_level, {"TicketCoreFields"})

    if include_comments:
        fragments.add("TicketCommentFields")

    return fragments


def get_asset_fields(detail_level: str = "core") -> Set[str]:
    """Get asset fragment names for specified detail level.

    Args:
        detail_level: Level of detail (summary, core, full)

    Returns:
        Set of fragment names
    """
    mapping = {
        "summary": {"AssetSummaryFields"},
        "core": {"AssetCoreFields"},
        "full": {"AssetFullFields"},
    }
    return mapping.get(detail_level, {"AssetCoreFields"})


def get_project_fields(
    detail_level: str = "core",
    include_milestones: bool = False,
    include_tasks: bool = False,
    include_time_entries: bool = False,
    task_detail: str = "core",
) -> Set[str]:
    """Get project fragment names for specified detail level.

    Args:
        detail_level: Level of detail for projects (summary, core, full)
        include_milestones: Whether to include milestone fields
        include_tasks: Whether to include task fields
        include_time_entries: Whether to include time entry fields
        task_detail: Level of detail for tasks (core, full)

    Returns:
        Set of fragment names
    """
    project_mapping = {
        "summary": "ProjectSummaryFields",
        "core": "ProjectCoreFields",
        "full": "ProjectFullFields",
    }

    fragments = set()

    if detail_level in project_mapping:
        fragments.add(project_mapping[detail_level])

    if include_milestones:
        fragments.add("ProjectMilestoneFields")

    if include_tasks:
        task_mapping = {
            "core": "ProjectTaskCoreFields",
            "full": "ProjectTaskFullFields",
        }
        if task_detail in task_mapping:
            fragments.add(task_mapping[task_detail])

    if include_time_entries:
        fragments.add("ProjectTimeEntryFields")

    return fragments


def get_task_fields(
    detail_level: str = "core",
    include_comments: bool = False,
    include_time_entries: bool = False,
    include_template: bool = False,
) -> Set[str]:
    """Get task fragment names for specified detail level.

    Args:
        detail_level: Level of detail (summary, core, full)
        include_comments: Whether to include comment fields
        include_time_entries: Whether to include time entry fields
        include_template: Whether to include template fields

    Returns:
        Set of fragment names
    """
    mapping = {
        "summary": {"TaskSummaryFields"},
        "core": {"TaskCoreFields"},
        "full": {"TaskFullFields"},
    }

    fragments = mapping.get(detail_level, {"TaskCoreFields"})

    if include_comments:
        fragments.add("TaskCommentFields")

    if include_time_entries:
        fragments.add("TaskTimeEntryFields")

    if include_template:
        fragments.add("TaskTemplateFields")

    return fragments


def get_kb_fields(collection_detail: str = "core", article_detail: str = "core") -> Set[str]:
    """Get knowledge base fragment names for specified detail levels.

    Args:
        collection_detail: Level of detail for collections (core, full)
        article_detail: Level of detail for articles (summary, core, full)

    Returns:
        Set of fragment names
    """
    collection_mapping = {
        "core": "KBCollectionCoreFields",
        "full": "KBCollectionFullFields",
    }

    article_mapping = {
        "summary": "KBArticleSummaryFields",
        "core": "KBArticleCoreFields",
        "full": "KBArticleFullFields",
    }

    fragments = set()

    if collection_detail in collection_mapping:
        fragments.add(collection_mapping[collection_detail])

    if article_detail in article_mapping:
        fragments.add(article_mapping[article_detail])

    return fragments


def get_contract_fields(
    detail_level: str = "core", include_slas: bool = False, include_rates: bool = False
) -> Set[str]:
    """Get contract fragment names for specified detail level.

    Args:
        detail_level: Level of detail (summary, core, full)
        include_slas: Whether to include SLA fields
        include_rates: Whether to include rate fields

    Returns:
        Set of fragment names
    """
    mapping = {
        "summary": {"ContractSummaryFields"},
        "core": {"ContractCoreFields"},
        "full": {"ContractFullFields"},
    }

    fragments = mapping.get(detail_level, {"ContractCoreFields"})

    if include_slas:
        fragments.add("ContractSLAFields")

    if include_rates:
        fragments.add("ContractRateFields")

    return fragments


<<<<<<< HEAD
def get_comment_fields(detail_level: str = "core", include_attachments: bool = False) -> Set[str]:
    """Get comment fragment names for specified detail level.

    Args:
        detail_level: Level of detail (summary, core, full)
        include_attachments: Whether to include attachment fields
=======
def get_attachment_fields(detail_level: str = "core") -> Set[str]:
    """Get attachment fragment names for specified detail level.

    Args:
        detail_level: Level of detail (summary, core, full)
>>>>>>> efdc456a

    Returns:
        Set of fragment names
    """
    mapping = {
<<<<<<< HEAD
        "summary": {"CommentSummaryFields"},
        "core": {"CommentCoreFields"},
        "full": {"CommentFullFields"},
    }

    fragments = mapping.get(detail_level, {"CommentCoreFields"})

    if include_attachments:
        fragments.add("CommentAttachmentFields")

    return fragments
=======
        "summary": {"AttachmentSummaryFields"},
        "core": {"AttachmentCoreFields"},
        "full": {"AttachmentFullFields"},
    }
    return mapping.get(detail_level, {"AttachmentCoreFields"})
>>>>>>> efdc456a
<|MERGE_RESOLUTION|>--- conflicted
+++ resolved
@@ -889,18 +889,17 @@
     "rate": CONTRACT_RATE_FIELDS,
 }
 
-<<<<<<< HEAD
 COMMENT_FRAGMENTS = {
     "core": COMMENT_CORE_FIELDS,
     "full": COMMENT_FULL_FIELDS,
     "summary": COMMENT_SUMMARY_FIELDS,
     "attachment": COMMENT_ATTACHMENT_FIELDS,
-=======
+}
+
 ATTACHMENT_FRAGMENTS = {
     "core": ATTACHMENT_CORE_FIELDS,
     "full": ATTACHMENT_FULL_FIELDS,
     "summary": ATTACHMENT_SUMMARY_FIELDS,
->>>>>>> efdc456a
 }
 
 
@@ -1192,26 +1191,17 @@
     return fragments
 
 
-<<<<<<< HEAD
 def get_comment_fields(detail_level: str = "core", include_attachments: bool = False) -> Set[str]:
     """Get comment fragment names for specified detail level.
 
     Args:
         detail_level: Level of detail (summary, core, full)
         include_attachments: Whether to include attachment fields
-=======
-def get_attachment_fields(detail_level: str = "core") -> Set[str]:
-    """Get attachment fragment names for specified detail level.
-
-    Args:
-        detail_level: Level of detail (summary, core, full)
->>>>>>> efdc456a
 
     Returns:
         Set of fragment names
     """
     mapping = {
-<<<<<<< HEAD
         "summary": {"CommentSummaryFields"},
         "core": {"CommentCoreFields"},
         "full": {"CommentFullFields"},
@@ -1223,10 +1213,21 @@
         fragments.add("CommentAttachmentFields")
 
     return fragments
-=======
+
+
+def get_attachment_fields(detail_level: str = "core") -> Set[str]:
+    """Get attachment fragment names for specified detail level.
+
+    Args:
+        detail_level: Level of detail (summary, core, full)
+
+    Returns:
+        Set of fragment names
+    """
+    mapping = {
         "summary": {"AttachmentSummaryFields"},
         "core": {"AttachmentCoreFields"},
         "full": {"AttachmentFullFields"},
     }
-    return mapping.get(detail_level, {"AttachmentCoreFields"})
->>>>>>> efdc456a
+    
+    return mapping.get(detail_level, {"AttachmentCoreFields"})