# # Copyright (c) 2024 SuperOps Team
# # Licensed under the MIT License.
# # See LICENSE file in the project root for full license information.

"""Reusable GraphQL fragments for common fields in SuperOps API.

This module provides GraphQL fragments that can be reused across queries and mutations
to maintain consistency and reduce duplication.
"""

from typing import Optional, Set


class GraphQLFragment:
    """Represents a GraphQL fragment with dependencies."""

    def __init__(
        self, name: str, on_type: str, fields: str, dependencies: Optional[Set[str]] = None
    ):
        """Initialize a GraphQL fragment.

        Args:
            name: Fragment name
            on_type: GraphQL type the fragment applies to
            fields: Fragment field selection
            dependencies: Set of other fragment names this fragment depends on
        """
        self.name = name
        self.on_type = on_type
        self.fields = fields.strip()
        self.dependencies = dependencies or set()

    def __str__(self) -> str:
        """Return the fragment definition."""
        return f"fragment {self.name} on {self.on_type} {{\n{self.fields}\n}}"

    def get_spread(self) -> str:
        """Return the fragment spread syntax."""
        return f"...{self.name}"


# Base fragments
BASE_FIELDS = GraphQLFragment(
    name="BaseFields",
    on_type="BaseModel",
    fields="""
    id
    createdAt
    updatedAt
    """,
)

PAGINATION_INFO = GraphQLFragment(
    name="PaginationInfo",
    on_type="PaginationInfo",
    fields="""
    page
    pageSize
    total
    hasNextPage
    hasPreviousPage
    """,
)

# Client fragments
CLIENT_CORE_FIELDS = GraphQLFragment(
    name="ClientCoreFields",
    on_type="Client",
    fields="""
    ...BaseFields
    name
    email
    phone
    status
    """,
    dependencies={"BaseFields"},
)

CLIENT_FULL_FIELDS = GraphQLFragment(
    name="ClientFullFields",
    on_type="Client",
    fields="""
    ...ClientCoreFields
    address
    billingAddress
    notes
    tags
    customFields
    """,
    dependencies={"ClientCoreFields"},
)

CLIENT_SUMMARY_FIELDS = GraphQLFragment(
    name="ClientSummaryFields",
    on_type="Client",
    fields="""
    id
    name
    email
    status
    """,
)

# Contact fragments
CONTACT_CORE_FIELDS = GraphQLFragment(
    name="ContactCoreFields",
    on_type="Contact",
    fields="""
    ...BaseFields
    clientId
    firstName
    lastName
    email
    phone
    isPrimary
    """,
    dependencies={"BaseFields"},
)

CONTACT_FULL_FIELDS = GraphQLFragment(
    name="ContactFullFields",
    on_type="Contact",
    fields="""
    ...ContactCoreFields
    title
    notes
    """,
    dependencies={"ContactCoreFields"},
)

# Site fragments
SITE_CORE_FIELDS = GraphQLFragment(
    name="SiteCoreFields",
    on_type="Site",
    fields="""
    ...BaseFields
    clientId
    name
    address
    """,
    dependencies={"BaseFields"},
)

SITE_FULL_FIELDS = GraphQLFragment(
    name="SiteFullFields",
    on_type="Site",
    fields="""
    ...SiteCoreFields
    description
    timezone
    notes
    """,
    dependencies={"SiteCoreFields"},
)

# Asset fragments
ASSET_CORE_FIELDS = GraphQLFragment(
    name="AssetCoreFields",
    on_type="Asset",
    fields="""
    ...BaseFields
    clientId
    siteId
    name
    assetType
    status
    """,
    dependencies={"BaseFields"},
)

ASSET_FULL_FIELDS = GraphQLFragment(
    name="AssetFullFields",
    on_type="Asset",
    fields="""
    ...AssetCoreFields
    manufacturer
    model
    serialNumber
    purchaseDate
    warrantyExpiry
    location
    notes
    customFields
    """,
    dependencies={"AssetCoreFields"},
)

ASSET_SUMMARY_FIELDS = GraphQLFragment(
    name="AssetSummaryFields",
    on_type="Asset",
    fields="""
    id
    name
    assetType
    status
    manufacturer
    model
    """,
)

# Ticket fragments
TICKET_CORE_FIELDS = GraphQLFragment(
    name="TicketCoreFields",
    on_type="Ticket",
    fields="""
    ...BaseFields
    clientId
    siteId
    assetId
    contactId
    title
    status
    priority
    assignedTo
    """,
    dependencies={"BaseFields"},
)

TICKET_FULL_FIELDS = GraphQLFragment(
    name="TicketFullFields",
    on_type="Ticket",
    fields="""
    ...TicketCoreFields
    description
    dueDate
    resolution
    timeSpent
    tags
    customFields
    """,
    dependencies={"TicketCoreFields"},
)

TICKET_SUMMARY_FIELDS = GraphQLFragment(
    name="TicketSummaryFields",
    on_type="Ticket",
    fields="""
    id
    title
    status
    priority
    assignedTo
    createdAt
    dueDate
    """,
)

TICKET_COMMENT_FIELDS = GraphQLFragment(
    name="TicketCommentFields",
    on_type="TicketComment",
    fields="""
    ...BaseFields
    ticketId
    authorId
    authorName
    content
    isInternal
    timeSpent
    """,
    dependencies={"BaseFields"},
)

# Task fragments
TASK_CORE_FIELDS = GraphQLFragment(
    name="TaskCoreFields",
    on_type="Task",
    fields="""
    ...BaseFields
    title
    description
    status
    priority
    projectId
    assignedTo
    assignedToTeam
    creatorId
    parentTaskId
    dueDate
    startDate
    """,
    dependencies={"BaseFields"},
)

TASK_FULL_FIELDS = GraphQLFragment(
    name="TaskFullFields",
    on_type="Task",
    fields="""
    ...TaskCoreFields
    subtaskCount
    completedAt
    estimatedHours
    actualHours
    recurrenceType
    recurrenceInterval
    recurrenceEndDate
    parentRecurringTaskId
    timeEntriesCount
    totalTimeLogged
    billableTime
    labels
    tags
    customFields
    progressPercentage
    isMilestone
    isTemplate
    templateId
    attachmentCount
    commentCount
    overdueAlertSent
    reminderSent
    """,
    dependencies={"TaskCoreFields"},
)

TASK_SUMMARY_FIELDS = GraphQLFragment(
    name="TaskSummaryFields",
    on_type="Task",
    fields="""
    id
    title
    status
    priority
    assignedTo
    dueDate
    progressPercentage
    createdAt
    updatedAt
    """,
)

TASK_COMMENT_FIELDS = GraphQLFragment(
    name="TaskCommentFields",
    on_type="TaskComment",
    fields="""
    ...BaseFields
    taskId
    authorId
    authorName
    content
    isInternal
    timeLogged
    """,
    dependencies={"BaseFields"},
)

TASK_TIME_ENTRY_FIELDS = GraphQLFragment(
    name="TaskTimeEntryFields",
    on_type="TaskTimeEntry",
    fields="""
    ...BaseFields
    taskId
    userId
    userName
    hours
    description
    dateLogged
    isBillable
    hourlyRate
    """,
    dependencies={"BaseFields"},
)

TASK_TEMPLATE_FIELDS = GraphQLFragment(
    name="TaskTemplateFields",
    on_type="TaskTemplate",
    fields="""
    ...BaseFields
    name
    description
    defaultPriority
    estimatedHours
    defaultAssigneeId
    defaultTags
    defaultCustomFields
    checklistItems
    """,
    dependencies={"BaseFields"},
)

# Comment fragments
COMMENT_CORE_FIELDS = GraphQLFragment(
    name="CommentCoreFields",
    on_type="Comment",
    fields="""
    ...BaseFields
    entityType
    entityId
    authorId
    authorName
    content
    commentType
    isInternal
    timeLogged
    """,
    dependencies={"BaseFields"},
)

COMMENT_FULL_FIELDS = GraphQLFragment(
    name="CommentFullFields",
    on_type="Comment",
    fields="""
    ...CommentCoreFields
    parentCommentId
    replyCount
    attachments
    """,
    dependencies={"CommentCoreFields"},
)

COMMENT_SUMMARY_FIELDS = GraphQLFragment(
    name="CommentSummaryFields",
    on_type="Comment",
    fields="""
    id
    authorName
    content
    commentType
    isInternal
    createdAt
    replyCount
    """,
)

COMMENT_ATTACHMENT_FIELDS = GraphQLFragment(
    name="CommentAttachmentFields",
    on_type="CommentAttachment",
    fields="""
    ...BaseFields
    commentId
    filename
    fileUrl
    fileSize
    mimeType
    """,
    dependencies={"BaseFields"},
)

# Knowledge Base fragments
KB_COLLECTION_CORE_FIELDS = GraphQLFragment(
    name="KBCollectionCoreFields",
    on_type="KnowledgeBaseCollection",
    fields="""
    ...BaseFields
    name
    description
    parentId
    isPublic
    """,
    dependencies={"BaseFields"},
)

KB_COLLECTION_FULL_FIELDS = GraphQLFragment(
    name="KBCollectionFullFields",
    on_type="KnowledgeBaseCollection",
    fields="""
    ...KBCollectionCoreFields
    articleCount
    """,
    dependencies={"KBCollectionCoreFields"},
)

KB_ARTICLE_CORE_FIELDS = GraphQLFragment(
    name="KBArticleCoreFields",
    on_type="KnowledgeBaseArticle",
    fields="""
    ...BaseFields
    collectionId
    title
    summary
    authorId
    authorName
    isPublished
    isFeatured
    """,
    dependencies={"BaseFields"},
)

KB_ARTICLE_FULL_FIELDS = GraphQLFragment(
    name="KBArticleFullFields",
    on_type="KnowledgeBaseArticle",
    fields="""
    ...KBArticleCoreFields
    content
    viewCount
    tags
    """,
    dependencies={"KBArticleCoreFields"},
)

KB_ARTICLE_SUMMARY_FIELDS = GraphQLFragment(
    name="KBArticleSummaryFields",
    on_type="KnowledgeBaseArticle",
    fields="""
    id
    title
    summary
    authorName
    isPublished
    viewCount
    createdAt
    updatedAt
    """,
)

<<<<<<< HEAD
# Project fragments
PROJECT_CORE_FIELDS = GraphQLFragment(
    name="ProjectCoreFields",
    on_type="Project",
    fields="""
    ...BaseFields
    clientId
    contractId
    name
    status
    priority
    assignedTo
    managerId
    startDate
    endDate
    dueDate
=======
# Time Entry fragments
TIME_ENTRY_CORE_FIELDS = GraphQLFragment(
    name="TimeEntryCoreFields",
    on_type="TimeEntry",
    fields="""
    ...BaseFields
    userId
    description
    startTime
    endTime
    durationMinutes
    status
    entryType
    isBillable
>>>>>>> 63c83cd8
    """,
    dependencies={"BaseFields"},
)

<<<<<<< HEAD
# Contract fragments
CONTRACT_CORE_FIELDS = GraphQLFragment(
    name="ContractCoreFields",
    on_type="Contract",
    fields="""
    ...BaseFields
    clientId
    name
    contractNumber
    contractType
    status
    startDate
    endDate
    billingCycle
    contractValue
    currency
    """,
    dependencies={"BaseFields"},
)

PROJECT_FULL_FIELDS = GraphQLFragment(
    name="ProjectFullFields",
    on_type="Project",
    fields="""
    ...ProjectCoreFields
    description
    siteId
    budget
    billingRate
    progressPercentage
    estimatedHours
    actualHours
    notes
    tags
    customFields
    """,
    dependencies={"ProjectCoreFields"},
)

PROJECT_SUMMARY_FIELDS = GraphQLFragment(
    name="ProjectSummaryFields",
    on_type="Project",
    fields="""
    id
    name
    status
    priority
    assignedTo
    managerId
    startDate
    dueDate
    progressPercentage
    """,
)

PROJECT_MILESTONE_FIELDS = GraphQLFragment(
    name="ProjectMilestoneFields",
    on_type="ProjectMilestone",
    fields="""
    ...BaseFields
    projectId
    name
    description
    dueDate
    completionDate
    isCompleted
    progressPercentage
    orderIndex
    notes
    """,
    dependencies={"BaseFields"},
)

CONTRACT_FULL_FIELDS = GraphQLFragment(
    name="ContractFullFields",
    on_type="Contract",
    fields="""
    ...ContractCoreFields
    renewalDate
    autoRenew
    description
    termsAndConditions
    renewalTerms
    cancellationTerms
    signedByClient
    signedByProvider
    signedDate
    notificationDays
    tags
    customFields
    """,
    dependencies={"ContractCoreFields"},
)

CONTRACT_SUMMARY_FIELDS = GraphQLFragment(
    name="ContractSummaryFields",
    on_type="Contract",
    fields="""
    id
    name
    contractNumber
    contractType
    status
    clientId
    contractValue
    currency
    startDate
    endDate
    """,
)

CONTRACT_SLA_FIELDS = GraphQLFragment(
    name="ContractSLAFields",
    on_type="ContractSLA",
    fields="""
    ...BaseFields
    contractId
    level
    responseTimeMinutes
    resolutionTimeHours
    availabilityPercentage
    description
    penalties
    """,
    dependencies={"BaseFields"},
)

PROJECT_TASK_CORE_FIELDS = GraphQLFragment(
    name="ProjectTaskCoreFields",
    on_type="ProjectTask",
    fields="""
    ...BaseFields
    projectId
    milestoneId
    name
    status
    priority
    assignedTo
    startDate
    dueDate
    completionDate
    """,
    dependencies={"BaseFields"},
)

PROJECT_TASK_FULL_FIELDS = GraphQLFragment(
    name="ProjectTaskFullFields",
    on_type="ProjectTask",
    fields="""
    ...ProjectTaskCoreFields
    description
    estimatedHours
    actualHours
    progressPercentage
    orderIndex
    notes
    tags
    """,
    dependencies={"ProjectTaskCoreFields"},
)

PROJECT_TIME_ENTRY_FIELDS = GraphQLFragment(
    name="ProjectTimeEntryFields",
    on_type="ProjectTimeEntry",
    fields="""
    ...BaseFields
    projectId
    taskId
    userId
    userName
    description
    hours
    billableHours
    rate
    startTime
    endTime
    isBillable
    notes
    """,
    dependencies={"BaseFields"},
)

CONTRACT_RATE_FIELDS = GraphQLFragment(
    name="ContractRateFields",
    on_type="ContractRate",
    fields="""
    ...BaseFields
    contractId
    serviceType
    rateType
    rateAmount
    currency
    description
    effectiveDate
    endDate
    """,
    dependencies={"BaseFields"},
)

# Attachment fragments
ATTACHMENT_CORE_FIELDS = GraphQLFragment(
    name="AttachmentCoreFields",
    on_type="Attachment",
    fields="""
    ...BaseFields
    filename
    originalFilename
    fileSize
    mimeType
    entityType
    entityId
    attachmentType
    version
    uploadedBy
    uploadedByName
    isPublic
    """,
    dependencies={"BaseFields"},
)

# User fragments
USER_CORE_FIELDS = GraphQLFragment(
    name="UserCoreFields",
    on_type="User",
    fields="""
    ...BaseFields
    email
    firstName
    lastName
    role
    status
    department
    jobTitle
    isTechnician
=======
TIME_ENTRY_FULL_FIELDS = GraphQLFragment(
    name="TimeEntryFullFields",
    on_type="TimeEntry",
    fields="""
    ...TimeEntryCoreFields
    ticketId
    taskId
    projectId
    clientId
    hourlyRate
    totalAmount
    workCategory
    notes
    approvalNotes
    approvedBy
    approvedAt
    tags
    customFields
    """,
    dependencies={"TimeEntryCoreFields"},
)

TIME_ENTRY_SUMMARY_FIELDS = GraphQLFragment(
    name="TimeEntrySummaryFields",
    on_type="TimeEntry",
    fields="""
    id
    description
    startTime
    endTime
    durationMinutes
    status
    isBillable
    totalAmount
    createdAt
    """,
)

TIMER_FIELDS = GraphQLFragment(
    name="TimerFields",
    on_type="Timer",
    fields="""
    ...BaseFields
    userId
    timeEntryId
    description
    startTime
    pausedTime
    totalPausedDuration
    currentDuration
    state
    ticketId
    taskId
    projectId
    clientId
    isBillable
    entryType
    workCategory
    tags
>>>>>>> 63c83cd8
    """,
    dependencies={"BaseFields"},
)

<<<<<<< HEAD
# Webhook fragments
WEBHOOK_CORE_FIELDS = GraphQLFragment(
    name="WebhookCoreFields",
    on_type="Webhook",
    fields="""
    ...BaseFields
    name
    url
    events
    status
    isActive
    """,
    dependencies={"BaseFields"},
)

ATTACHMENT_FULL_FIELDS = GraphQLFragment(
    name="AttachmentFullFields",
    on_type="Attachment",
    fields="""
    ...AttachmentCoreFields
    description
    url
    downloadUrl
    checksum
    metadata
    """,
    dependencies={"AttachmentCoreFields"},
)

ATTACHMENT_SUMMARY_FIELDS = GraphQLFragment(
    name="AttachmentSummaryFields",
    on_type="Attachment",
    fields="""
    id
    filename
    fileSize
    mimeType
    attachmentType
    version
    uploadedByName
    createdAt
    """,
)

USER_FULL_FIELDS = GraphQLFragment(
    name="UserFullFields",
    on_type="User",
    fields="""
    ...UserCoreFields
    phone
    hourlyRate
    lastLoginTime
    timezone
    avatarUrl
    isPrimary
    notificationPreferences
    permissions
    tags
    customFields
    """,
    dependencies={"UserCoreFields"},
)

USER_SUMMARY_FIELDS = GraphQLFragment(
    name="UserSummaryFields",
    on_type="User",
    fields="""
    id
    email
    firstName
    lastName
    role
    status
    department
    isTechnician
    """,
)

WEBHOOK_FULL_FIELDS = GraphQLFragment(
    name="WebhookFullFields",
    on_type="Webhook",
    fields="""
    ...WebhookCoreFields
    description
    secret
    retryCount
    timeoutSeconds
    headers
    lastTriggered
    lastSuccess
    lastFailure
    failureCount
    successCount
    totalDeliveries
    contentType
    tags
    """,
    dependencies={"WebhookCoreFields"},
)

WEBHOOK_SUMMARY_FIELDS = GraphQLFragment(
    name="WebhookSummaryFields",
    on_type="Webhook",
    fields="""
    id
    name
    url
    status
    isActive
    lastTriggered
    successCount
    failureCount
    """,
)

WEBHOOK_DELIVERY_FIELDS = GraphQLFragment(
    name="WebhookDeliveryFields",
    on_type="WebhookDelivery",
    fields="""
    ...BaseFields
    webhookId
    eventType
    status
    url
    responseStatusCode
    attemptCount
    nextRetryAt
    deliveredAt
    errorMessage
    executionTimeMs
=======
TIME_ENTRY_TEMPLATE_FIELDS = GraphQLFragment(
    name="TimeEntryTemplateFields",
    on_type="TimeEntryTemplate",
    fields="""
    ...BaseFields
    name
    description
    userId
    defaultDurationMinutes
    entryType
    isBillable
    workCategory
    tags
    customFields
    isActive
>>>>>>> 63c83cd8
    """,
    dependencies={"BaseFields"},
)

<<<<<<< HEAD
WEBHOOK_EVENT_RECORD_FIELDS = GraphQLFragment(
    name="WebhookEventRecordFields",
    on_type="WebhookEventRecord",
    fields="""
    ...BaseFields
    webhookId
    eventType
    resourceType
    resourceId
    triggeredAt
    deliveryId
    userId
    """,
    dependencies={"BaseFields"},
)
=======
>>>>>>> 63c83cd8

# Fragment collections for easy access
ALL_FRAGMENTS = {
    fragment.name: fragment
    for fragment in [
        BASE_FIELDS,
        PAGINATION_INFO,
        CLIENT_CORE_FIELDS,
        CLIENT_FULL_FIELDS,
        CLIENT_SUMMARY_FIELDS,
        CONTACT_CORE_FIELDS,
        CONTACT_FULL_FIELDS,
        SITE_CORE_FIELDS,
        SITE_FULL_FIELDS,
        ASSET_CORE_FIELDS,
        ASSET_FULL_FIELDS,
        ASSET_SUMMARY_FIELDS,
        TICKET_CORE_FIELDS,
        TICKET_FULL_FIELDS,
        TICKET_SUMMARY_FIELDS,
        TICKET_COMMENT_FIELDS,
        PROJECT_CORE_FIELDS,
        PROJECT_FULL_FIELDS,
        PROJECT_SUMMARY_FIELDS,
        PROJECT_MILESTONE_FIELDS,
        PROJECT_TASK_CORE_FIELDS,
        PROJECT_TASK_FULL_FIELDS,
        PROJECT_TIME_ENTRY_FIELDS,
        TASK_CORE_FIELDS,
        TASK_FULL_FIELDS,
        TASK_SUMMARY_FIELDS,
        TASK_COMMENT_FIELDS,
        TASK_TIME_ENTRY_FIELDS,
        TASK_TEMPLATE_FIELDS,
        COMMENT_CORE_FIELDS,
        COMMENT_FULL_FIELDS,
        COMMENT_SUMMARY_FIELDS,
        COMMENT_ATTACHMENT_FIELDS,
        KB_COLLECTION_CORE_FIELDS,
        KB_COLLECTION_FULL_FIELDS,
        KB_ARTICLE_CORE_FIELDS,
        KB_ARTICLE_FULL_FIELDS,
        KB_ARTICLE_SUMMARY_FIELDS,
<<<<<<< HEAD
        CONTRACT_CORE_FIELDS,
        CONTRACT_FULL_FIELDS,
        CONTRACT_SUMMARY_FIELDS,
        CONTRACT_SLA_FIELDS,
        CONTRACT_RATE_FIELDS,
        ATTACHMENT_CORE_FIELDS,
        ATTACHMENT_FULL_FIELDS,
        ATTACHMENT_SUMMARY_FIELDS,
        USER_CORE_FIELDS,
        USER_FULL_FIELDS,
        USER_SUMMARY_FIELDS,
        WEBHOOK_CORE_FIELDS,
        WEBHOOK_FULL_FIELDS,
        WEBHOOK_SUMMARY_FIELDS,
        WEBHOOK_DELIVERY_FIELDS,
        WEBHOOK_EVENT_RECORD_FIELDS,
=======
        TIME_ENTRY_CORE_FIELDS,
        TIME_ENTRY_FULL_FIELDS,
        TIME_ENTRY_SUMMARY_FIELDS,
        TIMER_FIELDS,
        TIME_ENTRY_TEMPLATE_FIELDS,
>>>>>>> 63c83cd8
    ]
}

CLIENT_FRAGMENTS = {
    "core": CLIENT_CORE_FIELDS,
    "full": CLIENT_FULL_FIELDS,
    "summary": CLIENT_SUMMARY_FIELDS,
}

CONTACT_FRAGMENTS = {
    "core": CONTACT_CORE_FIELDS,
    "full": CONTACT_FULL_FIELDS,
}

SITE_FRAGMENTS = {
    "core": SITE_CORE_FIELDS,
    "full": SITE_FULL_FIELDS,
}

ASSET_FRAGMENTS = {
    "core": ASSET_CORE_FIELDS,
    "full": ASSET_FULL_FIELDS,
    "summary": ASSET_SUMMARY_FIELDS,
}

TICKET_FRAGMENTS = {
    "core": TICKET_CORE_FIELDS,
    "full": TICKET_FULL_FIELDS,
    "summary": TICKET_SUMMARY_FIELDS,
    "comment": TICKET_COMMENT_FIELDS,
}

PROJECT_FRAGMENTS = {
    "core": PROJECT_CORE_FIELDS,
    "full": PROJECT_FULL_FIELDS,
    "summary": PROJECT_SUMMARY_FIELDS,
    "milestone": PROJECT_MILESTONE_FIELDS,
    "task_core": PROJECT_TASK_CORE_FIELDS,
    "task_full": PROJECT_TASK_FULL_FIELDS,
    "time_entry": PROJECT_TIME_ENTRY_FIELDS,
}

TASK_FRAGMENTS = {
    "core": TASK_CORE_FIELDS,
    "full": TASK_FULL_FIELDS,
    "summary": TASK_SUMMARY_FIELDS,
    "comment": TASK_COMMENT_FIELDS,
    "time_entry": TASK_TIME_ENTRY_FIELDS,
    "template": TASK_TEMPLATE_FIELDS,
}

KB_FRAGMENTS = {
    "collection_core": KB_COLLECTION_CORE_FIELDS,
    "collection_full": KB_COLLECTION_FULL_FIELDS,
    "article_core": KB_ARTICLE_CORE_FIELDS,
    "article_full": KB_ARTICLE_FULL_FIELDS,
    "article_summary": KB_ARTICLE_SUMMARY_FIELDS,
}

<<<<<<< HEAD
CONTRACT_FRAGMENTS = {
    "core": CONTRACT_CORE_FIELDS,
    "full": CONTRACT_FULL_FIELDS,
    "summary": CONTRACT_SUMMARY_FIELDS,
    "sla": CONTRACT_SLA_FIELDS,
    "rate": CONTRACT_RATE_FIELDS,
}

COMMENT_FRAGMENTS = {
    "core": COMMENT_CORE_FIELDS,
    "full": COMMENT_FULL_FIELDS,
    "summary": COMMENT_SUMMARY_FIELDS,
    "attachment": COMMENT_ATTACHMENT_FIELDS,
}

ATTACHMENT_FRAGMENTS = {
    "core": ATTACHMENT_CORE_FIELDS,
    "full": ATTACHMENT_FULL_FIELDS,
    "summary": ATTACHMENT_SUMMARY_FIELDS,
}

USER_FRAGMENTS = {
    "core": USER_CORE_FIELDS,
    "full": USER_FULL_FIELDS,
    "summary": USER_SUMMARY_FIELDS,
}

WEBHOOK_FRAGMENTS = {
    "core": WEBHOOK_CORE_FIELDS,
    "full": WEBHOOK_FULL_FIELDS,
    "summary": WEBHOOK_SUMMARY_FIELDS,
    "delivery": WEBHOOK_DELIVERY_FIELDS,
    "event_record": WEBHOOK_EVENT_RECORD_FIELDS,
=======
TIME_ENTRY_FRAGMENTS = {
    "core": TIME_ENTRY_CORE_FIELDS,
    "full": TIME_ENTRY_FULL_FIELDS,
    "summary": TIME_ENTRY_SUMMARY_FIELDS,
}

TIMER_FRAGMENTS = {
    "fields": TIMER_FIELDS,
}

TIME_ENTRY_TEMPLATE_FRAGMENTS = {
    "fields": TIME_ENTRY_TEMPLATE_FIELDS,
>>>>>>> 63c83cd8
}


def resolve_dependencies(fragment_names: Set[str]) -> Set[str]:
    """Resolve fragment dependencies to get all required fragments.

    Args:
        fragment_names: Set of fragment names to resolve

    Returns:
        Set of all fragment names including dependencies
    """
    resolved = set()
    to_resolve = set(fragment_names)

    while to_resolve:
        current = to_resolve.pop()
        if current in resolved:
            continue

        resolved.add(current)

        if current in ALL_FRAGMENTS:
            dependencies = ALL_FRAGMENTS[current].dependencies
            to_resolve.update(dep for dep in dependencies if dep not in resolved)

    return resolved


def build_fragments_string(fragment_names: Set[str]) -> str:
    """Build a string containing all required fragment definitions.

    Args:
        fragment_names: Set of fragment names to include

    Returns:
        String containing all fragment definitions
    """
    resolved_names = resolve_dependencies(fragment_names)

    # Sort to ensure consistent output
    sorted_names = sorted(resolved_names)

    fragments = []
    for name in sorted_names:
        if name in ALL_FRAGMENTS:
            fragments.append(str(ALL_FRAGMENTS[name]))

    return "\n\n".join(fragments)


def get_fragment_spreads(fragment_names: Set[str]) -> str:
    """Get fragment spreads for use in queries.

    Args:
        fragment_names: Set of fragment names

    Returns:
        String containing fragment spreads
    """
    spreads = []
    for name in sorted(fragment_names):
        if name in ALL_FRAGMENTS:
            spreads.append(ALL_FRAGMENTS[name].get_spread())

    return "\n".join(spreads)


def create_query_with_fragments(query: str, fragment_names: Set[str]) -> str:
    """Create a complete GraphQL query with fragments.

    Args:
        query: The main query string
        fragment_names: Set of fragment names to include

    Returns:
        Complete GraphQL query with fragment definitions
    """
    fragments_string = build_fragments_string(fragment_names)

    if fragments_string:
        return f"{query}\n\n{fragments_string}"
    else:
        return query


# Convenience functions for common fragment combinations
def get_client_fields(detail_level: str = "core") -> Set[str]:
    """Get client fragment names for specified detail level.

    Args:
        detail_level: Level of detail (summary, core, full)

    Returns:
        Set of fragment names
    """
    mapping = {
        "summary": {"ClientSummaryFields"},
        "core": {"ClientCoreFields"},
        "full": {"ClientFullFields"},
    }
    return mapping.get(detail_level, {"ClientCoreFields"})


def get_ticket_fields(detail_level: str = "core", include_comments: bool = False) -> Set[str]:
    """Get ticket fragment names for specified detail level.

    Args:
        detail_level: Level of detail (summary, core, full)
        include_comments: Whether to include comment fields

    Returns:
        Set of fragment names
    """
    mapping = {
        "summary": {"TicketSummaryFields"},
        "core": {"TicketCoreFields"},
        "full": {"TicketFullFields"},
    }

    fragments = mapping.get(detail_level, {"TicketCoreFields"})

    if include_comments:
        fragments.add("TicketCommentFields")

    return fragments


def get_asset_fields(detail_level: str = "core") -> Set[str]:
    """Get asset fragment names for specified detail level.

    Args:
        detail_level: Level of detail (summary, core, full)

    Returns:
        Set of fragment names
    """
    mapping = {
        "summary": {"AssetSummaryFields"},
        "core": {"AssetCoreFields"},
        "full": {"AssetFullFields"},
    }
    return mapping.get(detail_level, {"AssetCoreFields"})


def get_project_fields(
    detail_level: str = "core",
    include_milestones: bool = False,
    include_tasks: bool = False,
    include_time_entries: bool = False,
    task_detail: str = "core",
) -> Set[str]:
    """Get project fragment names for specified detail level.

    Args:
        detail_level: Level of detail for projects (summary, core, full)
        include_milestones: Whether to include milestone fields
        include_tasks: Whether to include task fields
        include_time_entries: Whether to include time entry fields
        task_detail: Level of detail for tasks (core, full)

    Returns:
        Set of fragment names
    """
    project_mapping = {
        "summary": "ProjectSummaryFields",
        "core": "ProjectCoreFields",
        "full": "ProjectFullFields",
    }

    fragments = set()

    if detail_level in project_mapping:
        fragments.add(project_mapping[detail_level])

    if include_milestones:
        fragments.add("ProjectMilestoneFields")

    if include_tasks:
        task_mapping = {
            "core": "ProjectTaskCoreFields",
            "full": "ProjectTaskFullFields",
        }
        if task_detail in task_mapping:
            fragments.add(task_mapping[task_detail])

    if include_time_entries:
        fragments.add("ProjectTimeEntryFields")

    return fragments


def get_task_fields(
    detail_level: str = "core",
    include_comments: bool = False,
    include_time_entries: bool = False,
    include_template: bool = False,
) -> Set[str]:
    """Get task fragment names for specified detail level.

    Args:
        detail_level: Level of detail (summary, core, full)
        include_comments: Whether to include comment fields
        include_time_entries: Whether to include time entry fields
        include_template: Whether to include template fields

    Returns:
        Set of fragment names
    """
    mapping = {
        "summary": {"TaskSummaryFields"},
        "core": {"TaskCoreFields"},
        "full": {"TaskFullFields"},
    }

    fragments = mapping.get(detail_level, {"TaskCoreFields"})

    if include_comments:
        fragments.add("TaskCommentFields")

    if include_time_entries:
        fragments.add("TaskTimeEntryFields")

    if include_template:
        fragments.add("TaskTemplateFields")

    return fragments


def get_kb_fields(collection_detail: str = "core", article_detail: str = "core") -> Set[str]:
    """Get knowledge base fragment names for specified detail levels.

    Args:
        collection_detail: Level of detail for collections (core, full)
        article_detail: Level of detail for articles (summary, core, full)

    Returns:
        Set of fragment names
    """
    collection_mapping = {
        "core": "KBCollectionCoreFields",
        "full": "KBCollectionFullFields",
    }

    article_mapping = {
        "summary": "KBArticleSummaryFields",
        "core": "KBArticleCoreFields",
        "full": "KBArticleFullFields",
    }

    fragments = set()

    if collection_detail in collection_mapping:
        fragments.add(collection_mapping[collection_detail])

    if article_detail in article_mapping:
        fragments.add(article_mapping[article_detail])

    return fragments


<<<<<<< HEAD
def get_contract_fields(
    detail_level: str = "core", include_slas: bool = False, include_rates: bool = False
) -> Set[str]:
    """Get contract fragment names for specified detail level.

    Args:
        detail_level: Level of detail (summary, core, full)
        include_slas: Whether to include SLA fields
        include_rates: Whether to include rate fields
=======
def get_time_entry_fields(detail_level: str = "core") -> Set[str]:
    """Get time entry fragment names for specified detail level.

    Args:
        detail_level: Level of detail (summary, core, full)
>>>>>>> 63c83cd8

    Returns:
        Set of fragment names
    """
    mapping = {
<<<<<<< HEAD
        "summary": {"ContractSummaryFields"},
        "core": {"ContractCoreFields"},
        "full": {"ContractFullFields"},
    }

    fragments = mapping.get(detail_level, {"ContractCoreFields"})

    if include_slas:
        fragments.add("ContractSLAFields")

    if include_rates:
        fragments.add("ContractRateFields")

    return fragments


def get_comment_fields(detail_level: str = "core", include_attachments: bool = False) -> Set[str]:
    """Get comment fragment names for specified detail level.

    Args:
        detail_level: Level of detail (summary, core, full)
        include_attachments: Whether to include attachment fields
=======
        "summary": {"TimeEntrySummaryFields"},
        "core": {"TimeEntryCoreFields"},
        "full": {"TimeEntryFullFields"},
    }
    return mapping.get(detail_level, {"TimeEntryCoreFields"})


def get_timer_fields() -> Set[str]:
    """Get timer fragment names.
>>>>>>> 63c83cd8

    Returns:
        Set of fragment names
    """
<<<<<<< HEAD
    mapping = {
        "summary": {"CommentSummaryFields"},
        "core": {"CommentCoreFields"},
        "full": {"CommentFullFields"},
    }

    fragments = mapping.get(detail_level, {"CommentCoreFields"})

    if include_attachments:
        fragments.add("CommentAttachmentFields")

    return fragments


def get_attachment_fields(detail_level: str = "core") -> Set[str]:
    """Get attachment fragment names for specified detail level.

    Args:
        detail_level: Level of detail (summary, core, full)
=======
    return {"TimerFields"}


def get_time_entry_template_fields() -> Set[str]:
    """Get time entry template fragment names.
>>>>>>> 63c83cd8

    Returns:
        Set of fragment names
    """
<<<<<<< HEAD
    mapping = {
        "summary": {"AttachmentSummaryFields"},
        "core": {"AttachmentCoreFields"},
        "full": {"AttachmentFullFields"},
    }

    return mapping.get(detail_level, {"AttachmentCoreFields"})


def get_user_fields(detail_level: str = "core") -> Set[str]:
    """Get user fragment names for specified detail level.

    Args:
        detail_level: Level of detail (summary, core, full)

    Returns:
        Set of fragment names
    """
    mapping = {
        "summary": {"UserSummaryFields"},
        "core": {"UserCoreFields"},
        "full": {"UserFullFields"},
    }

    return mapping.get(detail_level, {"UserCoreFields"})


def get_webhook_fields(
    detail_level: str = "core",
    include_deliveries: bool = False,
    include_events: bool = False,
) -> Set[str]:
    """Get webhook fragment names for specified detail level.

    Args:
        detail_level: Level of detail (summary, core, full)
        include_deliveries: Whether to include delivery fields
        include_events: Whether to include event record fields

    Returns:
        Set of fragment names
    """
    mapping = {
        "summary": {"WebhookSummaryFields"},
        "core": {"WebhookCoreFields"},
        "full": {"WebhookFullFields"},
    }

    fragments = mapping.get(detail_level, {"WebhookCoreFields"})

    if include_deliveries:
        fragments.add("WebhookDeliveryFields")

    if include_events:
        fragments.add("WebhookEventRecordFields")

    return fragments
=======
    return {"TimeEntryTemplateFields"}
>>>>>>> 63c83cd8
<|MERGE_RESOLUTION|>--- conflicted
+++ resolved
@@ -502,7 +502,6 @@
     """,
 )
 
-<<<<<<< HEAD
 # Project fragments
 PROJECT_CORE_FIELDS = GraphQLFragment(
     name="ProjectCoreFields",
@@ -519,27 +518,10 @@
     startDate
     endDate
     dueDate
-=======
-# Time Entry fragments
-TIME_ENTRY_CORE_FIELDS = GraphQLFragment(
-    name="TimeEntryCoreFields",
-    on_type="TimeEntry",
-    fields="""
-    ...BaseFields
-    userId
-    description
-    startTime
-    endTime
-    durationMinutes
-    status
-    entryType
-    isBillable
->>>>>>> 63c83cd8
-    """,
-    dependencies={"BaseFields"},
-)
-
-<<<<<<< HEAD
+    """,
+    dependencies={"BaseFields"},
+)
+
 # Contract fragments
 CONTRACT_CORE_FIELDS = GraphQLFragment(
     name="ContractCoreFields",
@@ -774,7 +756,73 @@
     department
     jobTitle
     isTechnician
-=======
+    """,
+    dependencies={"BaseFields"},
+)
+
+# Webhook fragments
+WEBHOOK_CORE_FIELDS = GraphQLFragment(
+    name="WebhookCoreFields",
+    on_type="Webhook",
+    fields="""
+    ...BaseFields
+    name
+    url
+    events
+    status
+    isActive
+    """,
+    dependencies={"BaseFields"},
+)
+
+ATTACHMENT_FULL_FIELDS = GraphQLFragment(
+    name="AttachmentFullFields",
+    on_type="Attachment",
+    fields="""
+    ...AttachmentCoreFields
+    description
+    url
+    downloadUrl
+    checksum
+    metadata
+    """,
+    dependencies={"AttachmentCoreFields"},
+)
+
+ATTACHMENT_SUMMARY_FIELDS = GraphQLFragment(
+    name="AttachmentSummaryFields",
+    on_type="Attachment",
+    fields="""
+    id
+    filename
+    fileSize
+    mimeType
+    attachmentType
+    version
+    uploadedByName
+    """,
+    dependencies={"BaseFields"},
+)
+
+
+# Time Entry fragments
+TIME_ENTRY_CORE_FIELDS = GraphQLFragment(
+    name="TimeEntryCoreFields",
+    on_type="TimeEntry",
+    fields="""
+    ...BaseFields
+    userId
+    description
+    startTime
+    endTime
+    durationMinutes
+    status
+    entryType
+    isBillable
+    """,
+    dependencies={"BaseFields"},
+)
+
 TIME_ENTRY_FULL_FIELDS = GraphQLFragment(
     name="TimeEntryFullFields",
     on_type="TimeEntry",
@@ -813,6 +861,96 @@
     """,
 )
 
+USER_FULL_FIELDS = GraphQLFragment(
+    name="UserFullFields",
+    on_type="User",
+    fields="""
+    ...UserCoreFields
+    phone
+    hourlyRate
+    lastLoginTime
+    timezone
+    avatarUrl
+    isPrimary
+    notificationPreferences
+    permissions
+    tags
+    customFields
+    """,
+    dependencies={"UserCoreFields"},
+)
+
+USER_SUMMARY_FIELDS = GraphQLFragment(
+    name="UserSummaryFields",
+    on_type="User",
+    fields="""
+    id
+    email
+    firstName
+    lastName
+    role
+    status
+    department
+    isTechnician
+    """,
+)
+
+WEBHOOK_FULL_FIELDS = GraphQLFragment(
+    name="WebhookFullFields",
+    on_type="Webhook",
+    fields="""
+    ...WebhookCoreFields
+    description
+    secret
+    retryCount
+    timeoutSeconds
+    headers
+    lastTriggered
+    lastSuccess
+    lastFailure
+    failureCount
+    successCount
+    totalDeliveries
+    contentType
+    tags
+    """,
+    dependencies={"WebhookCoreFields"},
+)
+
+WEBHOOK_SUMMARY_FIELDS = GraphQLFragment(
+    name="WebhookSummaryFields",
+    on_type="Webhook",
+    fields="""
+    id
+    name
+    url
+    status
+    isActive
+    lastTriggered
+    successCount
+    failureCount
+    """,
+)
+
+WEBHOOK_DELIVERY_FIELDS = GraphQLFragment(
+    name="WebhookDeliveryFields",
+    on_type="WebhookDelivery",
+    fields="""
+    ...BaseFields
+    webhookId
+    eventType
+    status
+    url
+    responseStatusCode
+    attemptCount
+    nextRetryAt
+    deliveredAt
+    errorMessage
+    executionTimeMs
+    """,
+    dependencies={"BaseFields"},
+)
+
 TIMER_FIELDS = GraphQLFragment(
     name="TimerFields",
     on_type="Timer",
@@ -834,143 +972,10 @@
     entryType
     workCategory
     tags
->>>>>>> 63c83cd8
-    """,
-    dependencies={"BaseFields"},
-)
-
-<<<<<<< HEAD
-# Webhook fragments
-WEBHOOK_CORE_FIELDS = GraphQLFragment(
-    name="WebhookCoreFields",
-    on_type="Webhook",
-    fields="""
-    ...BaseFields
-    name
-    url
-    events
-    status
-    isActive
-    """,
-    dependencies={"BaseFields"},
-)
-
-ATTACHMENT_FULL_FIELDS = GraphQLFragment(
-    name="AttachmentFullFields",
-    on_type="Attachment",
-    fields="""
-    ...AttachmentCoreFields
-    description
-    url
-    downloadUrl
-    checksum
-    metadata
-    """,
-    dependencies={"AttachmentCoreFields"},
-)
-
-ATTACHMENT_SUMMARY_FIELDS = GraphQLFragment(
-    name="AttachmentSummaryFields",
-    on_type="Attachment",
-    fields="""
-    id
-    filename
-    fileSize
-    mimeType
-    attachmentType
-    version
-    uploadedByName
-    createdAt
-    """,
-)
-
-USER_FULL_FIELDS = GraphQLFragment(
-    name="UserFullFields",
-    on_type="User",
-    fields="""
-    ...UserCoreFields
-    phone
-    hourlyRate
-    lastLoginTime
-    timezone
-    avatarUrl
-    isPrimary
-    notificationPreferences
-    permissions
-    tags
-    customFields
-    """,
-    dependencies={"UserCoreFields"},
-)
-
-USER_SUMMARY_FIELDS = GraphQLFragment(
-    name="UserSummaryFields",
-    on_type="User",
-    fields="""
-    id
-    email
-    firstName
-    lastName
-    role
-    status
-    department
-    isTechnician
-    """,
-)
-
-WEBHOOK_FULL_FIELDS = GraphQLFragment(
-    name="WebhookFullFields",
-    on_type="Webhook",
-    fields="""
-    ...WebhookCoreFields
-    description
-    secret
-    retryCount
-    timeoutSeconds
-    headers
-    lastTriggered
-    lastSuccess
-    lastFailure
-    failureCount
-    successCount
-    totalDeliveries
-    contentType
-    tags
-    """,
-    dependencies={"WebhookCoreFields"},
-)
-
-WEBHOOK_SUMMARY_FIELDS = GraphQLFragment(
-    name="WebhookSummaryFields",
-    on_type="Webhook",
-    fields="""
-    id
-    name
-    url
-    status
-    isActive
-    lastTriggered
-    successCount
-    failureCount
-    """,
-)
-
-WEBHOOK_DELIVERY_FIELDS = GraphQLFragment(
-    name="WebhookDeliveryFields",
-    on_type="WebhookDelivery",
-    fields="""
-    ...BaseFields
-    webhookId
-    eventType
-    status
-    url
-    responseStatusCode
-    attemptCount
-    nextRetryAt
-    deliveredAt
-    errorMessage
-    executionTimeMs
-=======
+    """,
+    dependencies={"BaseFields"},
+)
+
 TIME_ENTRY_TEMPLATE_FIELDS = GraphQLFragment(
     name="TimeEntryTemplateFields",
     on_type="TimeEntryTemplate",
@@ -986,12 +991,10 @@
     tags
     customFields
     isActive
->>>>>>> 63c83cd8
-    """,
-    dependencies={"BaseFields"},
-)
-
-<<<<<<< HEAD
+    """,
+    dependencies={"BaseFields"},
+)
+
 WEBHOOK_EVENT_RECORD_FIELDS = GraphQLFragment(
     name="WebhookEventRecordFields",
     on_type="WebhookEventRecord",
@@ -1007,8 +1010,6 @@
     """,
     dependencies={"BaseFields"},
 )
-=======
->>>>>>> 63c83cd8
 
 # Fragment collections for easy access
 ALL_FRAGMENTS = {
@@ -1052,7 +1053,6 @@
         KB_ARTICLE_CORE_FIELDS,
         KB_ARTICLE_FULL_FIELDS,
         KB_ARTICLE_SUMMARY_FIELDS,
-<<<<<<< HEAD
         CONTRACT_CORE_FIELDS,
         CONTRACT_FULL_FIELDS,
         CONTRACT_SUMMARY_FIELDS,
@@ -1069,13 +1069,11 @@
         WEBHOOK_SUMMARY_FIELDS,
         WEBHOOK_DELIVERY_FIELDS,
         WEBHOOK_EVENT_RECORD_FIELDS,
-=======
         TIME_ENTRY_CORE_FIELDS,
         TIME_ENTRY_FULL_FIELDS,
         TIME_ENTRY_SUMMARY_FIELDS,
         TIMER_FIELDS,
         TIME_ENTRY_TEMPLATE_FIELDS,
->>>>>>> 63c83cd8
     ]
 }
 
@@ -1135,7 +1133,6 @@
     "article_summary": KB_ARTICLE_SUMMARY_FIELDS,
 }
 
-<<<<<<< HEAD
 CONTRACT_FRAGMENTS = {
     "core": CONTRACT_CORE_FIELDS,
     "full": CONTRACT_FULL_FIELDS,
@@ -1169,7 +1166,8 @@
     "summary": WEBHOOK_SUMMARY_FIELDS,
     "delivery": WEBHOOK_DELIVERY_FIELDS,
     "event_record": WEBHOOK_EVENT_RECORD_FIELDS,
-=======
+}
+
 TIME_ENTRY_FRAGMENTS = {
     "core": TIME_ENTRY_CORE_FIELDS,
     "full": TIME_ENTRY_FULL_FIELDS,
@@ -1182,7 +1180,6 @@
 
 TIME_ENTRY_TEMPLATE_FRAGMENTS = {
     "fields": TIME_ENTRY_TEMPLATE_FIELDS,
->>>>>>> 63c83cd8
 }
 
 
@@ -1444,7 +1441,6 @@
     return fragments
 
 
-<<<<<<< HEAD
 def get_contract_fields(
     detail_level: str = "core", include_slas: bool = False, include_rates: bool = False
 ) -> Set[str]:
@@ -1454,19 +1450,11 @@
         detail_level: Level of detail (summary, core, full)
         include_slas: Whether to include SLA fields
         include_rates: Whether to include rate fields
-=======
-def get_time_entry_fields(detail_level: str = "core") -> Set[str]:
-    """Get time entry fragment names for specified detail level.
-
-    Args:
-        detail_level: Level of detail (summary, core, full)
->>>>>>> 63c83cd8
 
     Returns:
         Set of fragment names
     """
     mapping = {
-<<<<<<< HEAD
         "summary": {"ContractSummaryFields"},
         "core": {"ContractCoreFields"},
         "full": {"ContractFullFields"},
@@ -1489,7 +1477,52 @@
     Args:
         detail_level: Level of detail (summary, core, full)
         include_attachments: Whether to include attachment fields
-=======
+
+    Returns:
+        Set of fragment names
+    """
+    mapping = {
+        "summary": {"CommentSummaryFields"},
+        "core": {"CommentCoreFields"},
+        "full": {"CommentFullFields"},
+    }
+
+    fragments = mapping.get(detail_level, {"CommentCoreFields"})
+
+    if include_attachments:
+        fragments.add("CommentAttachmentFields")
+
+    return fragments
+
+
+def get_attachment_fields(detail_level: str = "core") -> Set[str]:
+    """Get attachment fragment names for specified detail level.
+
+    Args:
+        detail_level: Level of detail (summary, core, full)
+
+    Returns:
+        Set of fragment names
+    """
+    mapping = {
+        "summary": {"AttachmentSummaryFields"},
+        "core": {"AttachmentCoreFields"},
+        "full": {"AttachmentFullFields"},
+    }
+
+    return mapping.get(detail_level, {"AttachmentCoreFields"})
+
+
+def get_time_entry_fields(detail_level: str = "core") -> Set[str]:
+    """Get time entry fragment names for specified detail level.
+
+    Args:
+        detail_level: Level of detail (summary, core, full)
+
+    Returns:
+        Set of fragment names
+    """
+    mapping = {
         "summary": {"TimeEntrySummaryFields"},
         "core": {"TimeEntryCoreFields"},
         "full": {"TimeEntryFullFields"},
@@ -1497,54 +1530,6 @@
     return mapping.get(detail_level, {"TimeEntryCoreFields"})
 
 
-def get_timer_fields() -> Set[str]:
-    """Get timer fragment names.
->>>>>>> 63c83cd8
-
-    Returns:
-        Set of fragment names
-    """
-<<<<<<< HEAD
-    mapping = {
-        "summary": {"CommentSummaryFields"},
-        "core": {"CommentCoreFields"},
-        "full": {"CommentFullFields"},
-    }
-
-    fragments = mapping.get(detail_level, {"CommentCoreFields"})
-
-    if include_attachments:
-        fragments.add("CommentAttachmentFields")
-
-    return fragments
-
-
-def get_attachment_fields(detail_level: str = "core") -> Set[str]:
-    """Get attachment fragment names for specified detail level.
-
-    Args:
-        detail_level: Level of detail (summary, core, full)
-=======
-    return {"TimerFields"}
-
-
-def get_time_entry_template_fields() -> Set[str]:
-    """Get time entry template fragment names.
->>>>>>> 63c83cd8
-
-    Returns:
-        Set of fragment names
-    """
-<<<<<<< HEAD
-    mapping = {
-        "summary": {"AttachmentSummaryFields"},
-        "core": {"AttachmentCoreFields"},
-        "full": {"AttachmentFullFields"},
-    }
-
-    return mapping.get(detail_level, {"AttachmentCoreFields"})
-
-
 def get_user_fields(detail_level: str = "core") -> Set[str]:
     """Get user fragment names for specified detail level.
 
@@ -1561,6 +1546,15 @@
     }
 
     return mapping.get(detail_level, {"UserCoreFields"})
+
+
+def get_timer_fields() -> Set[str]:
+    """Get timer fragment names.
+
+    Returns:
+        Set of fragment names
+    """
+    return {"TimerFields"}
 
 
 def get_webhook_fields(
@@ -1593,6 +1587,12 @@
         fragments.add("WebhookEventRecordFields")
 
     return fragments
-=======
-    return {"TimeEntryTemplateFields"}
->>>>>>> 63c83cd8
+
+
+def get_time_entry_template_fields() -> Set[str]:
+    """Get time entry template fragment names.
+
+    Returns:
+        Set of fragment names
+    """
+    return {"TimeEntryTemplateFields"}