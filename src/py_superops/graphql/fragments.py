--- conflicted
+++ resolved
@@ -8,11 +8,7 @@
 to maintain consistency and reduce duplication.
 """
 
-<<<<<<< HEAD
-from typing import Set
-=======
 from typing import Optional, Set
->>>>>>> 9ad03762
 
 
 class GraphQLFragment:
@@ -448,7 +444,6 @@
     """,
 )
 
-<<<<<<< HEAD
 # Project fragments
 PROJECT_CORE_FIELDS = GraphQLFragment(
     name="ProjectCoreFields",
@@ -465,7 +460,10 @@
     startDate
     endDate
     dueDate
-=======
+    """,
+    dependencies={"BaseFields"},
+)
+
 # Contract fragments
 CONTRACT_CORE_FIELDS = GraphQLFragment(
     name="ContractCoreFields",
@@ -482,12 +480,10 @@
     billingCycle
     contractValue
     currency
->>>>>>> 9ad03762
-    """,
-    dependencies={"BaseFields"},
-)
-
-<<<<<<< HEAD
+    """,
+    dependencies={"BaseFields"},
+)
+
 PROJECT_FULL_FIELDS = GraphQLFragment(
     name="ProjectFullFields",
     on_type="Project",
@@ -541,21 +537,6 @@
     dependencies={"BaseFields"},
 )
 
-PROJECT_TASK_CORE_FIELDS = GraphQLFragment(
-    name="ProjectTaskCoreFields",
-    on_type="ProjectTask",
-    fields="""
-    ...BaseFields
-    projectId
-    milestoneId
-    name
-    status
-    priority
-    assignedTo
-    startDate
-    dueDate
-    completionDate
-=======
 CONTRACT_FULL_FIELDS = GraphQLFragment(
     name="ContractFullFields",
     on_type="Contract",
@@ -606,12 +587,28 @@
     availabilityPercentage
     description
     penalties
->>>>>>> 9ad03762
-    """,
-    dependencies={"BaseFields"},
-)
-
-<<<<<<< HEAD
+    """,
+    dependencies={"BaseFields"},
+)
+
+PROJECT_TASK_CORE_FIELDS = GraphQLFragment(
+    name="ProjectTaskCoreFields",
+    on_type="ProjectTask",
+    fields="""
+    ...BaseFields
+    projectId
+    milestoneId
+    name
+    status
+    priority
+    assignedTo
+    startDate
+    dueDate
+    completionDate
+    """,
+    dependencies={"BaseFields"},
+)
+
 PROJECT_TASK_FULL_FIELDS = GraphQLFragment(
     name="ProjectTaskFullFields",
     on_type="ProjectTask",
@@ -645,7 +642,10 @@
     endTime
     isBillable
     notes
-=======
+    """,
+    dependencies={"BaseFields"},
+)
+
 CONTRACT_RATE_FIELDS = GraphQLFragment(
     name="ContractRateFields",
     on_type="ContractRate",
@@ -659,7 +659,6 @@
     description
     effectiveDate
     endDate
->>>>>>> 9ad03762
     """,
     dependencies={"BaseFields"},
 )
