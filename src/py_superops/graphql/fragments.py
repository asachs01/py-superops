--- conflicted
+++ resolved
@@ -721,7 +721,6 @@
     dependencies={"BaseFields"},
 )
 
-<<<<<<< HEAD
 # Attachment fragments
 ATTACHMENT_CORE_FIELDS = GraphQLFragment(
     name="AttachmentCoreFields",
@@ -743,6 +742,24 @@
     dependencies={"BaseFields"},
 )
 
+# User fragments
+USER_CORE_FIELDS = GraphQLFragment(
+    name="UserCoreFields",
+    on_type="User",
+    fields="""
+    ...BaseFields
+    email
+    firstName
+    lastName
+    role
+    status
+    department
+    jobTitle
+    isTechnician
+    """,
+    dependencies={"BaseFields"},
+)
+
 # Webhook fragments
 WEBHOOK_CORE_FIELDS = GraphQLFragment(
     name="WebhookCoreFields",
@@ -754,27 +771,10 @@
     events
     status
     isActive
-=======
-# User fragments
-USER_CORE_FIELDS = GraphQLFragment(
-    name="UserCoreFields",
-    on_type="User",
-    fields="""
-    ...BaseFields
-    email
-    firstName
-    lastName
-    role
-    status
-    department
-    jobTitle
-    isTechnician
->>>>>>> 1d2273eb
-    """,
-    dependencies={"BaseFields"},
-)
-
-<<<<<<< HEAD
+    """,
+    dependencies={"BaseFields"},
+)
+
 ATTACHMENT_FULL_FIELDS = GraphQLFragment(
     name="AttachmentFullFields",
     on_type="Attachment",
@@ -801,6 +801,40 @@
     version
     uploadedByName
     createdAt
+    """,
+)
+
+USER_FULL_FIELDS = GraphQLFragment(
+    name="UserFullFields",
+    on_type="User",
+    fields="""
+    ...UserCoreFields
+    phone
+    hourlyRate
+    lastLoginTime
+    timezone
+    avatarUrl
+    isPrimary
+    notificationPreferences
+    permissions
+    tags
+    customFields
+    """,
+    dependencies={"UserCoreFields"},
+)
+
+USER_SUMMARY_FIELDS = GraphQLFragment(
+    name="UserSummaryFields",
+    on_type="User",
+    fields="""
+    id
+    email
+    firstName
+    lastName
+    role
+    status
+    department
+    isTechnician
     """,
 )
 
@@ -875,42 +909,6 @@
     """,
     dependencies={"BaseFields"},
 )
-=======
-USER_FULL_FIELDS = GraphQLFragment(
-    name="UserFullFields",
-    on_type="User",
-    fields="""
-    ...UserCoreFields
-    phone
-    hourlyRate
-    lastLoginTime
-    timezone
-    avatarUrl
-    isPrimary
-    notificationPreferences
-    permissions
-    tags
-    customFields
-    """,
-    dependencies={"UserCoreFields"},
-)
-
-USER_SUMMARY_FIELDS = GraphQLFragment(
-    name="UserSummaryFields",
-    on_type="User",
-    fields="""
-    id
-    email
-    firstName
-    lastName
-    role
-    status
-    department
-    isTechnician
-    """,
-)
-
->>>>>>> 1d2273eb
 
 # Fragment collections for easy access
 ALL_FRAGMENTS = {
@@ -959,20 +957,17 @@
         CONTRACT_SUMMARY_FIELDS,
         CONTRACT_SLA_FIELDS,
         CONTRACT_RATE_FIELDS,
-<<<<<<< HEAD
         ATTACHMENT_CORE_FIELDS,
         ATTACHMENT_FULL_FIELDS,
         ATTACHMENT_SUMMARY_FIELDS,
+        USER_CORE_FIELDS,
+        USER_FULL_FIELDS,
+        USER_SUMMARY_FIELDS,
         WEBHOOK_CORE_FIELDS,
         WEBHOOK_FULL_FIELDS,
         WEBHOOK_SUMMARY_FIELDS,
         WEBHOOK_DELIVERY_FIELDS,
         WEBHOOK_EVENT_RECORD_FIELDS,
-=======
-        USER_CORE_FIELDS,
-        USER_FULL_FIELDS,
-        USER_SUMMARY_FIELDS,
->>>>>>> 1d2273eb
     ]
 }
 
@@ -1040,7 +1035,6 @@
     "rate": CONTRACT_RATE_FIELDS,
 }
 
-<<<<<<< HEAD
 COMMENT_FRAGMENTS = {
     "core": COMMENT_CORE_FIELDS,
     "full": COMMENT_FULL_FIELDS,
@@ -1054,18 +1048,18 @@
     "summary": ATTACHMENT_SUMMARY_FIELDS,
 }
 
+USER_FRAGMENTS = {
+    "core": USER_CORE_FIELDS,
+    "full": USER_FULL_FIELDS,
+    "summary": USER_SUMMARY_FIELDS,
+}
+
 WEBHOOK_FRAGMENTS = {
     "core": WEBHOOK_CORE_FIELDS,
     "full": WEBHOOK_FULL_FIELDS,
     "summary": WEBHOOK_SUMMARY_FIELDS,
     "delivery": WEBHOOK_DELIVERY_FIELDS,
     "event_record": WEBHOOK_EVENT_RECORD_FIELDS,
-=======
-USER_FRAGMENTS = {
-    "core": USER_CORE_FIELDS,
-    "full": USER_FULL_FIELDS,
-    "summary": USER_SUMMARY_FIELDS,
->>>>>>> 1d2273eb
 }
 
 
@@ -1357,26 +1351,17 @@
     return fragments
 
 
-<<<<<<< HEAD
 def get_comment_fields(detail_level: str = "core", include_attachments: bool = False) -> Set[str]:
     """Get comment fragment names for specified detail level.
 
     Args:
         detail_level: Level of detail (summary, core, full)
         include_attachments: Whether to include attachment fields
-=======
-def get_user_fields(detail_level: str = "core") -> Set[str]:
-    """Get user fragment names for specified detail level.
-
-    Args:
-        detail_level: Level of detail (summary, core, full)
->>>>>>> 1d2273eb
 
     Returns:
         Set of fragment names
     """
     mapping = {
-<<<<<<< HEAD
         "summary": {"CommentSummaryFields"},
         "core": {"CommentCoreFields"},
         "full": {"CommentFullFields"},
@@ -1408,6 +1393,24 @@
     return mapping.get(detail_level, {"AttachmentCoreFields"})
 
 
+def get_user_fields(detail_level: str = "core") -> Set[str]:
+    """Get user fragment names for specified detail level.
+
+    Args:
+        detail_level: Level of detail (summary, core, full)
+
+    Returns:
+        Set of fragment names
+    """
+    mapping = {
+        "summary": {"UserSummaryFields"},
+        "core": {"UserCoreFields"},
+        "full": {"UserFullFields"},
+    }
+
+    return mapping.get(detail_level, {"UserCoreFields"})
+
+
 def get_webhook_fields(
     detail_level: str = "core",
     include_deliveries: bool = False,
@@ -1437,11 +1440,4 @@
     if include_events:
         fragments.add("WebhookEventRecordFields")
 
-    return fragments
-=======
-        "summary": {"UserSummaryFields"},
-        "core": {"UserCoreFields"},
-        "full": {"UserFullFields"},
-    }
-    return mapping.get(detail_level, {"UserCoreFields"})
->>>>>>> 1d2273eb
+    return fragments