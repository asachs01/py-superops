--- conflicted
+++ resolved
@@ -1046,11 +1046,8 @@
     user_id: str
     description: str
     start_time: datetime
-<<<<<<< HEAD
 
     # Optional fields with defaults
-=======
->>>>>>> bd113c95
     time_entry_id: Optional[str] = None
     paused_time: Optional[datetime] = None
     total_paused_duration: int = 0  # minutes
@@ -2174,7 +2171,6 @@
     approval_notes: Optional[str] = None
 
 
-<<<<<<< HEAD
 # Automation Models
 @dataclass
 class AutomationAction(BaseModel):
@@ -2365,7 +2361,8 @@
     async_execution: bool = True
     wait_for_completion: bool = False
     timeout_seconds: Optional[int] = None
-=======
+
+
 # Monitoring Enums
 class AlertSeverity(str, Enum):
     """Alert severity enumeration."""
@@ -2790,7 +2787,6 @@
     timestamp_after: Optional[datetime] = None
     timestamp_before: Optional[datetime] = None
     tags: Optional[List[str]] = None
->>>>>>> bd113c95
 
 
 # Utility Functions
