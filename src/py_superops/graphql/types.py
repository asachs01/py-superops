--- conflicted
+++ resolved
@@ -73,7 +73,6 @@
     SUSPENDED = "SUSPENDED"
 
 
-<<<<<<< HEAD
 class ProjectStatus(str, Enum):
     """Project status enumeration."""
 
@@ -291,7 +290,8 @@
     FAILED = "FAILED"
     RETRYING = "RETRYING"
     CANCELLED = "CANCELLED"
-=======
+
+
 class TimeEntryStatus(str, Enum):
     """Time entry status enumeration."""
 
@@ -320,7 +320,6 @@
     STOPPED = "STOPPED"
     RUNNING = "RUNNING"
     PAUSED = "PAUSED"
->>>>>>> 63c83cd8
 
 
 # Base Models
@@ -737,7 +736,6 @@
     tags: List[str] = field(default_factory=list)
 
 
-<<<<<<< HEAD
 # Task Types
 @dataclass
 class Task(BaseModel):
@@ -942,43 +940,8 @@
     success_count: int = 0
     total_deliveries: int = 0
     content_type: str = "application/json"
-    tags: List[str] = field(default_factory=list)
-
-
-@dataclass
-class WebhookDelivery(BaseModel):
-    """Webhook delivery model."""
-
-    webhook_id: str
-    event_type: WebhookEvent
-    status: WebhookDeliveryStatus
-    url: str
-    payload: Dict[str, Any]
-    response_status_code: Optional[int] = None
-    response_body: Optional[str] = None
-    response_headers: Dict[str, str] = field(default_factory=dict)
-    attempt_count: int = 1
-    next_retry_at: Optional[datetime] = None
-    delivered_at: Optional[datetime] = None
-    error_message: Optional[str] = None
-    execution_time_ms: Optional[int] = None
-    request_headers: Dict[str, str] = field(default_factory=dict)
-
-
-@dataclass
-class WebhookEventRecord(BaseModel):
-    """Webhook event record model for event history."""
-
-    webhook_id: str
-    event_type: WebhookEvent
-    resource_type: str
-    resource_id: str
-    payload: Dict[str, Any]
-    triggered_at: datetime
-    delivery_id: Optional[str] = None
-    user_id: Optional[str] = None
-    metadata: Dict[str, Any] = field(default_factory=dict)
-=======
+
+
 # Time Entry Types
 @dataclass
 class TimeEntry(BaseModel):
@@ -1030,6 +993,41 @@
 
 
 @dataclass
+class WebhookDelivery(BaseModel):
+    """Webhook delivery model."""
+
+    webhook_id: str
+    event_type: WebhookEvent
+    status: WebhookDeliveryStatus
+    url: str
+    payload: Dict[str, Any]
+    response_status_code: Optional[int] = None
+    response_body: Optional[str] = None
+    response_headers: Dict[str, str] = field(default_factory=dict)
+    attempt_count: int = 1
+    next_retry_at: Optional[datetime] = None
+    delivered_at: Optional[datetime] = None
+    error_message: Optional[str] = None
+    execution_time_ms: Optional[int] = None
+    request_headers: Dict[str, str] = field(default_factory=dict)
+
+
+@dataclass
+class WebhookEventRecord(BaseModel):
+    """Webhook event record model for event history."""
+
+    webhook_id: str
+    event_type: WebhookEvent
+    resource_type: str
+    resource_id: str
+    payload: Dict[str, Any]
+    triggered_at: datetime
+    delivery_id: Optional[str] = None
+    user_id: Optional[str] = None
+    metadata: Dict[str, Any] = field(default_factory=dict)
+
+
+@dataclass
 class TimeEntryTemplate(BaseModel):
     """Time entry template for common work types."""
 
@@ -1043,7 +1041,6 @@
     tags: List[str] = field(default_factory=list)
     custom_fields: Dict[str, Any] = field(default_factory=dict)
     is_active: bool = True
->>>>>>> 63c83cd8
 
 
 # Query Filter Types
@@ -1209,75 +1206,6 @@
     value_min: Optional[float] = None
     value_max: Optional[float] = None
     tags: Optional[List[str]] = None
-    created_after: Optional[datetime] = None
-    created_before: Optional[datetime] = None
-
-
-@dataclass
-class CommentFilter:
-    """Comment query filter."""
-
-    entity_type: Optional[str] = None
-    entity_id: Optional[str] = None
-    author_id: Optional[str] = None
-    comment_type: Optional[CommentType] = None
-    is_internal: Optional[bool] = None
-    has_time_logged: Optional[bool] = None
-    parent_comment_id: Optional[str] = None
-    is_reply: Optional[bool] = None  # has parent_comment_id
-    has_replies: Optional[bool] = None  # reply_count > 0
-    has_attachments: Optional[bool] = None
-    created_after: Optional[datetime] = None
-    created_before: Optional[datetime] = None
-    content_contains: Optional[str] = None
-
-
-@dataclass
-class AttachmentFilter:
-    """Attachment query filter."""
-
-    filename: Optional[str] = None
-    mime_type: Optional[str] = None
-    attachment_type: Optional[AttachmentType] = None
-    entity_type: Optional[EntityType] = None
-    entity_id: Optional[str] = None
-    uploaded_by: Optional[str] = None
-    is_public: Optional[bool] = None
-    file_size_min: Optional[int] = None
-    file_size_max: Optional[int] = None
-    version: Optional[int] = None
-    created_after: Optional[datetime] = None
-    created_before: Optional[datetime] = None
-
-
-@dataclass
-class WebhookFilter:
-    """Webhook query filter."""
-
-    name: Optional[str] = None
-    url: Optional[str] = None
-    status: Optional[WebhookStatus] = None
-    events: Optional[List[WebhookEvent]] = None
-    is_active: Optional[bool] = None
-    tags: Optional[List[str]] = None
-    created_after: Optional[datetime] = None
-    created_before: Optional[datetime] = None
-    last_triggered_after: Optional[datetime] = None
-    last_triggered_before: Optional[datetime] = None
-
-
-@dataclass
-class WebhookDeliveryFilter:
-    """Webhook delivery query filter."""
-
-    webhook_id: Optional[str] = None
-    event_type: Optional[WebhookEvent] = None
-    status: Optional[WebhookDeliveryStatus] = None
-    response_status_code: Optional[int] = None
-    created_after: Optional[datetime] = None
-    created_before: Optional[datetime] = None
-    delivered_after: Optional[datetime] = None
-    delivered_before: Optional[datetime] = None
 
 
 @dataclass
@@ -1306,6 +1234,41 @@
 
 
 @dataclass
+class CommentFilter:
+    """Comment query filter."""
+
+    entity_type: Optional[str] = None
+    entity_id: Optional[str] = None
+    author_id: Optional[str] = None
+    comment_type: Optional[CommentType] = None
+    is_internal: Optional[bool] = None
+    has_time_logged: Optional[bool] = None
+    parent_comment_id: Optional[str] = None
+    is_reply: Optional[bool] = None  # has parent_comment_id
+    has_replies: Optional[bool] = None  # reply_count > 0
+    has_attachments: Optional[bool] = None
+    created_after: Optional[datetime] = None
+    created_before: Optional[datetime] = None
+    content_contains: Optional[str] = None
+
+
+@dataclass
+class AttachmentFilter:
+    """Attachment query filter."""
+
+    filename: Optional[str] = None
+    mime_type: Optional[str] = None
+    attachment_type: Optional[AttachmentType] = None
+    entity_type: Optional[EntityType] = None
+    entity_id: Optional[str] = None
+    uploaded_by: Optional[str] = None
+    is_public: Optional[bool] = None
+    file_size_min: Optional[int] = None
+    file_size_max: Optional[int] = None
+    version: Optional[int] = None
+
+
+@dataclass  
 class TimerFilter:
     """Timer query filter."""
 
@@ -1321,6 +1284,36 @@
     created_before: Optional[datetime] = None
 
 
+@dataclass
+class WebhookFilter:
+    """Webhook query filter."""
+
+    name: Optional[str] = None
+    url: Optional[str] = None
+    status: Optional[WebhookStatus] = None
+    events: Optional[List[WebhookEvent]] = None
+    is_active: Optional[bool] = None
+    tags: Optional[List[str]] = None
+    created_after: Optional[datetime] = None
+    created_before: Optional[datetime] = None
+    last_triggered_after: Optional[datetime] = None
+    last_triggered_before: Optional[datetime] = None
+
+
+@dataclass
+class WebhookDeliveryFilter:
+    """Webhook delivery query filter."""
+
+    webhook_id: Optional[str] = None
+    event_type: Optional[WebhookEvent] = None
+    status: Optional[WebhookDeliveryStatus] = None
+    response_status_code: Optional[int] = None
+    created_after: Optional[datetime] = None
+    created_before: Optional[datetime] = None
+    delivered_after: Optional[datetime] = None
+    delivered_before: Optional[datetime] = None
+
+
 # Pagination Types
 @dataclass
 class PaginationArgs:
@@ -1424,7 +1417,6 @@
 
 
 @dataclass
-<<<<<<< HEAD
 class ProjectsResponse(PaginatedResponse):
     """Projects query response."""
 
@@ -1548,7 +1540,9 @@
     """Users query response."""
 
     items: List[User]
-=======
+
+
+@dataclass
 class TimeEntriesResponse(PaginatedResponse):
     """Time entries query response."""
 
@@ -1567,7 +1561,6 @@
     """Time entry templates query response."""
 
     items: List[TimeEntryTemplate]
->>>>>>> 63c83cd8
 
 
 # Mutation Input Types
@@ -1673,7 +1666,6 @@
 
 
 @dataclass
-<<<<<<< HEAD
 class ProjectInput:
     """Project creation/update input."""
 
@@ -2041,9 +2033,9 @@
     is_primary: Optional[bool] = None
     notification_preferences: Optional[Dict[str, Any]] = None
     permissions: Optional[List[str]] = None
-    tags: Optional[List[str]] = None
-    custom_fields: Optional[Dict[str, Any]] = None
-=======
+
+
+@dataclass
 class TimeEntryInput:
     """Time entry creation/update input."""
 
@@ -2106,7 +2098,6 @@
     time_entry_ids: List[str]
     status: TimeEntryStatus
     approval_notes: Optional[str] = None
->>>>>>> 63c83cd8
 
 
 # Utility Functions
