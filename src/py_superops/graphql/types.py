# # Copyright (c) 2024 SuperOps Team
# # Licensed under the MIT License.
# # See LICENSE file in the project root for full license information.

"""GraphQL type definitions and response models for SuperOps API.

This module provides type-safe models for GraphQL queries, mutations, and responses,
enabling better IDE support and runtime validation.
"""

from __future__ import annotations

from dataclasses import dataclass, field
from datetime import datetime
from enum import Enum
from typing import Any, Dict, List, Optional, TypedDict


# Base Types
class GraphQLResponse(TypedDict, total=False):
    """Base GraphQL response structure."""

    data: Optional[Dict[str, Any]]
    errors: Optional[List[Dict[str, Any]]]
    extensions: Optional[Dict[str, Any]]


class PaginationInfo(TypedDict):
    """Pagination information for GraphQL queries."""

    page: int
    pageSize: int
    total: int
    hasNextPage: bool
    hasPreviousPage: bool


# Enums
class TicketStatus(str, Enum):
    """Ticket status enumeration."""

    OPEN = "OPEN"
    IN_PROGRESS = "IN_PROGRESS"
    RESOLVED = "RESOLVED"
    CLOSED = "CLOSED"
    CANCELLED = "CANCELLED"


class TicketPriority(str, Enum):
    """Ticket priority enumeration."""

    LOW = "LOW"
    NORMAL = "NORMAL"
    HIGH = "HIGH"
    URGENT = "URGENT"
    CRITICAL = "CRITICAL"


class AssetStatus(str, Enum):
    """Asset status enumeration."""

    ACTIVE = "ACTIVE"
    INACTIVE = "INACTIVE"
    RETIRED = "RETIRED"
    UNDER_MAINTENANCE = "UNDER_MAINTENANCE"


class ClientStatus(str, Enum):
    """Client status enumeration."""

    ACTIVE = "ACTIVE"
    INACTIVE = "INACTIVE"
    SUSPENDED = "SUSPENDED"


class ProjectStatus(str, Enum):
    """Project status enumeration."""

    OPEN = "OPEN"
    IN_PROGRESS = "IN_PROGRESS"
    COMPLETED = "COMPLETED"
    CANCELLED = "CANCELLED"
    ON_HOLD = "ON_HOLD"


class TaskStatus(str, Enum):
    """Task status enumeration."""

    NEW = "NEW"
    ASSIGNED = "ASSIGNED"
    IN_PROGRESS = "IN_PROGRESS"
    COMPLETED = "COMPLETED"
    CANCELLED = "CANCELLED"
    ON_HOLD = "ON_HOLD"
    UNDER_REVIEW = "UNDER_REVIEW"


class ProjectPriority(str, Enum):
    """Project priority enumeration."""

    LOW = "LOW"
    NORMAL = "NORMAL"
    HIGH = "HIGH"
    URGENT = "URGENT"
    CRITICAL = "CRITICAL"


class TaskPriority(str, Enum):
    """Task priority enumeration."""

    LOW = "LOW"
    NORMAL = "NORMAL"
    HIGH = "HIGH"
    URGENT = "URGENT"
    CRITICAL = "CRITICAL"


class TaskRecurrenceType(str, Enum):
    """Task recurrence type enumeration."""

    NONE = "NONE"
    DAILY = "DAILY"
    WEEKLY = "WEEKLY"
    MONTHLY = "MONTHLY"
    YEARLY = "YEARLY"


class CommentType(str, Enum):
    """Comment type enumeration."""

    GENERAL = "GENERAL"
    INTERNAL = "INTERNAL"
    TIME_LOG = "TIME_LOG"
    STATUS_CHANGE = "STATUS_CHANGE"
    SYSTEM = "SYSTEM"


class ContractStatus(str, Enum):
    """Contract status enumeration."""

    DRAFT = "DRAFT"
    ACTIVE = "ACTIVE"
    EXPIRED = "EXPIRED"
    CANCELLED = "CANCELLED"
    SUSPENDED = "SUSPENDED"
    RENEWAL_PENDING = "RENEWAL_PENDING"


class ContractType(str, Enum):
    """Contract type enumeration."""

    SERVICE_AGREEMENT = "SERVICE_AGREEMENT"
    MAINTENANCE_CONTRACT = "MAINTENANCE_CONTRACT"
    PROJECT_BASED = "PROJECT_BASED"
    SUPPORT_CONTRACT = "SUPPORT_CONTRACT"
    MSP_CONTRACT = "MSP_CONTRACT"


class BillingCycle(str, Enum):
    """Billing cycle enumeration."""

    MONTHLY = "MONTHLY"
    QUARTERLY = "QUARTERLY"
    SEMI_ANNUAL = "SEMI_ANNUAL"
    ANNUAL = "ANNUAL"
    ONE_TIME = "ONE_TIME"


class SLALevel(str, Enum):
    """SLA level enumeration."""

    BASIC = "BASIC"
    STANDARD = "STANDARD"
    PREMIUM = "PREMIUM"
    ENTERPRISE = "ENTERPRISE"
    CUSTOM = "CUSTOM"


<<<<<<< HEAD
class AttachmentType(str, Enum):
    """Attachment type enumeration."""

    DOCUMENT = "DOCUMENT"
    IMAGE = "IMAGE"
    VIDEO = "VIDEO"
    AUDIO = "AUDIO"
    ARCHIVE = "ARCHIVE"
    SPREADSHEET = "SPREADSHEET"
    PRESENTATION = "PRESENTATION"
    CODE = "CODE"
    OTHER = "OTHER"


class EntityType(str, Enum):
    """Entity type enumeration for attachments and comments."""

    TICKET = "TICKET"
    TASK = "TASK"
    PROJECT = "PROJECT"
    CLIENT = "CLIENT"
    ASSET = "ASSET"
    CONTRACT = "CONTRACT"
    SITE = "SITE"
    CONTACT = "CONTACT"
    KB_ARTICLE = "KB_ARTICLE"
    KB_COLLECTION = "KB_COLLECTION"
=======
class WebhookEvent(str, Enum):
    """Webhook event type enumeration."""

    TICKET_CREATED = "TICKET_CREATED"
    TICKET_UPDATED = "TICKET_UPDATED"
    TICKET_DELETED = "TICKET_DELETED"
    TICKET_ASSIGNED = "TICKET_ASSIGNED"
    TICKET_STATUS_CHANGED = "TICKET_STATUS_CHANGED"
    TICKET_COMMENT_ADDED = "TICKET_COMMENT_ADDED"
    
    CLIENT_CREATED = "CLIENT_CREATED"
    CLIENT_UPDATED = "CLIENT_UPDATED"
    CLIENT_DELETED = "CLIENT_DELETED"
    CLIENT_STATUS_CHANGED = "CLIENT_STATUS_CHANGED"
    
    ASSET_CREATED = "ASSET_CREATED"
    ASSET_UPDATED = "ASSET_UPDATED"
    ASSET_DELETED = "ASSET_DELETED"
    ASSET_STATUS_CHANGED = "ASSET_STATUS_CHANGED"
    
    PROJECT_CREATED = "PROJECT_CREATED"
    PROJECT_UPDATED = "PROJECT_UPDATED"
    PROJECT_DELETED = "PROJECT_DELETED"
    PROJECT_STATUS_CHANGED = "PROJECT_STATUS_CHANGED"
    
    TASK_CREATED = "TASK_CREATED"
    TASK_UPDATED = "TASK_UPDATED"
    TASK_DELETED = "TASK_DELETED"
    TASK_ASSIGNED = "TASK_ASSIGNED"
    TASK_STATUS_CHANGED = "TASK_STATUS_CHANGED"
    TASK_COMPLETED = "TASK_COMPLETED"
    
    CONTRACT_CREATED = "CONTRACT_CREATED"
    CONTRACT_UPDATED = "CONTRACT_UPDATED"
    CONTRACT_DELETED = "CONTRACT_DELETED"
    CONTRACT_STATUS_CHANGED = "CONTRACT_STATUS_CHANGED"
    CONTRACT_EXPIRING = "CONTRACT_EXPIRING"
    
    CONTACT_CREATED = "CONTACT_CREATED"
    CONTACT_UPDATED = "CONTACT_UPDATED"
    CONTACT_DELETED = "CONTACT_DELETED"
    
    SITE_CREATED = "SITE_CREATED"
    SITE_UPDATED = "SITE_UPDATED"
    SITE_DELETED = "SITE_DELETED"


class WebhookStatus(str, Enum):
    """Webhook status enumeration."""

    ACTIVE = "ACTIVE"
    INACTIVE = "INACTIVE"
    DISABLED = "DISABLED"
    ERROR = "ERROR"


class WebhookDeliveryStatus(str, Enum):
    """Webhook delivery status enumeration."""

    PENDING = "PENDING"
    SUCCESS = "SUCCESS"
    FAILED = "FAILED"
    RETRYING = "RETRYING"
    CANCELLED = "CANCELLED"
>>>>>>> c97b787f


# Base Models
@dataclass
class BaseModel:
    """Base model with common fields."""

    id: str
    created_at: datetime
    updated_at: datetime

    @classmethod
    def from_dict(cls, data: Dict[str, Any]) -> BaseModel:
        """Create instance from dictionary with field name conversion."""
        # Convert camelCase to snake_case for common fields
        field_mapping = {
            "clientId": "client_id",
            "contractId": "contract_id",
            "contractNumber": "contract_number",
            "contractType": "contract_type",
            "startDate": "start_date",
            "endDate": "end_date",
            "renewalDate": "renewal_date",
            "autoRenew": "auto_renew",
            "billingCycle": "billing_cycle",
            "contractValue": "contract_value",
            "termsAndConditions": "terms_and_conditions",
            "renewalTerms": "renewal_terms",
            "cancellationTerms": "cancellation_terms",
            "signedByClient": "signed_by_client",
            "signedByProvider": "signed_by_provider",
            "createdAt": "created_at",
            "updatedAt": "updated_at",
            "userId": "user_id",
            "userName": "user_name",
            "firstName": "first_name",
            "lastName": "last_name",
            "jobTitle": "job_title",
            "isTechnician": "is_technician",
            "hourlyRate": "hourly_rate",
            "lastLoginTime": "last_login_time",
            "avatarUrl": "avatar_url",
            "isPrimary": "is_primary",
            "notificationPreferences": "notification_preferences",
            "customFields": "custom_fields",
            "ticketId": "ticket_id",
            "projectId": "project_id",
            "taskId": "task_id",
            "assetId": "asset_id",
            "siteId": "site_id",
            "contactId": "contact_id",
            "entityType": "entity_type",
            "entityId": "entity_id",
            "attachmentType": "attachment_type",
            "mimeType": "mime_type",
            "fileSize": "file_size",
            "originalFilename": "original_filename",
            "uploadedBy": "uploaded_by",
            "uploadedByName": "uploaded_by_name",
            "downloadUrl": "download_url",
            "isPublic": "is_public",
            "parentCommentId": "parent_comment_id",
            "commentType": "comment_type",
            "isInternal": "is_internal",
            "timeLogged": "time_logged",
            "replyCount": "reply_count",
            "authorName": "author_name",
            "hasAttachments": "has_attachments",
            "milestoneId": "milestone_id",
            "assignedTo": "assigned_to",
            "startTime": "start_time",
            "endTime": "end_time",
            "completionDate": "completion_date",
            "billableHours": "billable_hours",
            "isBillable": "is_billable",
            "orderIndex": "order_index",
            "signedDate": "signed_date",
            "dueDate": "due_date",
            "progressPercentage": "progress_percentage",
            "estimatedHours": "estimated_hours",
            "actualHours": "actual_hours",
            "billingRate": "billing_rate",
            "managerId": "manager_id",
            "authorId": "author_id",
            "isCompleted": "is_completed",
            "isDeleted": "is_deleted",
            "isActive": "is_active",
            "isArchived": "is_archived",
            "timeSpent": "time_spent",
            "parentId": "parent_id",
            "rootId": "root_id",
            "level": "level",
            "hasChildren": "has_children",
            "publishedAt": "published_at",
            "isPublished": "is_published",
            "viewCount": "view_count",
            "likeCount": "like_count",
            "lastViewed": "last_viewed",
            "isPinned": "is_pinned",
            "expiryDate": "expiry_date",
            "warrantyExpiry": "warranty_expiry",
            "purchaseDate": "purchase_date",
            "serialNumber": "serial_number",
            "modelNumber": "model_number",
            "operatingSystem": "operating_system",
            "ipAddress": "ip_address",
            "macAddress": "mac_address",
            "isOnline": "is_online",
            "lastSeen": "last_seen",
            "billingAddress": "billing_address",
            "phoneNumber": "phone_number",
            "companyName": "company_name",
            "notificationDays": "notification_days",
        }

        # Convert field names
        converted_data = {}
        for key, value in data.items():
            converted_key = field_mapping.get(key, key)
            converted_data[converted_key] = value

        return cls(**converted_data)

    def to_dict(self) -> Dict[str, Any]:
        """Convert instance to dictionary."""
        result = {}
        for key, value in self.__dict__.items():
            if isinstance(value, datetime):
                result[key] = value.isoformat()
            elif isinstance(value, Enum):
                result[key] = value.value
            else:
                result[key] = value
        return result


# Comment Types
@dataclass
class Comment(BaseModel):
    """Generic comment model."""

    entity_type: str  # "ticket", "task", "project", etc.
    entity_id: str
    author_id: str
    author_name: str
    content: str
    comment_type: CommentType = CommentType.GENERAL
    is_internal: bool = False
    time_logged: Optional[float] = None  # hours logged with this comment
    parent_comment_id: Optional[str] = None  # for threaded comments
    reply_count: int = 0
    attachments: List[str] = field(default_factory=list)  # attachment IDs


@dataclass
class CommentAttachment(BaseModel):
    """Comment attachment model."""

    comment_id: str
    filename: str
    file_url: str
    file_size: Optional[int] = None
    mime_type: Optional[str] = None


# Client Types
@dataclass
class Client(BaseModel):
    """Client/Customer model."""

    name: str
    email: Optional[str] = None
    phone: Optional[str] = None
    address: Optional[str] = None
    status: ClientStatus = ClientStatus.ACTIVE
    billing_address: Optional[str] = None
    notes: Optional[str] = None
    tags: List[str] = field(default_factory=list)
    custom_fields: Dict[str, Any] = field(default_factory=dict)


@dataclass
class Contact(BaseModel):
    """Contact model."""

    client_id: str
    first_name: str
    last_name: str
    email: str
    phone: Optional[str] = None
    title: Optional[str] = None
    is_primary: bool = False
    notes: Optional[str] = None


@dataclass
class Site(BaseModel):
    """Site model."""

    client_id: str
    name: str
    address: Optional[str] = None
    description: Optional[str] = None
    timezone: Optional[str] = None
    notes: Optional[str] = None


# Asset Types
@dataclass
class Asset(BaseModel):
    """Asset model."""

    client_id: str
    name: str
    site_id: Optional[str] = None
    asset_type: Optional[str] = None
    manufacturer: Optional[str] = None
    model: Optional[str] = None
    serial_number: Optional[str] = None
    status: AssetStatus = AssetStatus.ACTIVE
    purchase_date: Optional[datetime] = None
    warranty_expiry: Optional[datetime] = None
    location: Optional[str] = None
    notes: Optional[str] = None
    custom_fields: Dict[str, Any] = field(default_factory=dict)


# Ticket Types
@dataclass
class Ticket(BaseModel):
    """Ticket model."""

    client_id: str
    title: str
    site_id: Optional[str] = None
    asset_id: Optional[str] = None
    contact_id: Optional[str] = None
    description: Optional[str] = None
    status: TicketStatus = TicketStatus.OPEN
    priority: TicketPriority = TicketPriority.NORMAL
    assigned_to: Optional[str] = None
    due_date: Optional[datetime] = None
    resolution: Optional[str] = None
    time_spent: Optional[int] = None  # minutes
    tags: List[str] = field(default_factory=list)
    custom_fields: Dict[str, Any] = field(default_factory=dict)


@dataclass
class TicketComment(BaseModel):
    """Ticket comment model."""

    ticket_id: str
    author_id: str
    author_name: str
    content: str
    is_internal: bool = False
    time_spent: Optional[int] = None  # minutes


# Project Types
@dataclass
class Project(BaseModel):
    """Project model."""

    client_id: str
    name: str
    description: Optional[str] = None
    status: ProjectStatus = ProjectStatus.OPEN
    priority: ProjectPriority = ProjectPriority.NORMAL
    contract_id: Optional[str] = None
    site_id: Optional[str] = None
    assigned_to: Optional[str] = None
    manager_id: Optional[str] = None
    start_date: Optional[datetime] = None
    end_date: Optional[datetime] = None
    due_date: Optional[datetime] = None
    budget: Optional[float] = None
    billing_rate: Optional[float] = None
    progress_percentage: Optional[int] = None  # 0-100
    estimated_hours: Optional[int] = None
    actual_hours: Optional[int] = None
    notes: Optional[str] = None
    tags: List[str] = field(default_factory=list)
    custom_fields: Dict[str, Any] = field(default_factory=dict)


@dataclass
class ProjectMilestone(BaseModel):
    """Project milestone model."""

    project_id: str
    name: str
    description: Optional[str] = None
    due_date: Optional[datetime] = None
    completion_date: Optional[datetime] = None
    is_completed: bool = False
    progress_percentage: Optional[int] = None  # 0-100
    order_index: int = 0
    notes: Optional[str] = None


@dataclass
class ProjectTask(BaseModel):
    """Project task model."""

    project_id: str
    name: str
    milestone_id: Optional[str] = None
    description: Optional[str] = None
    status: TicketStatus = TicketStatus.OPEN
    priority: TicketPriority = TicketPriority.NORMAL
    assigned_to: Optional[str] = None
    start_date: Optional[datetime] = None
    due_date: Optional[datetime] = None
    completion_date: Optional[datetime] = None
    estimated_hours: Optional[int] = None
    actual_hours: Optional[int] = None
    progress_percentage: Optional[int] = None  # 0-100
    order_index: int = 0
    notes: Optional[str] = None
    tags: List[str] = field(default_factory=list)


@dataclass
class ProjectTimeEntry(BaseModel):
    """Project time entry model."""

    project_id: str
    user_id: str
    user_name: str
    description: str
    hours: float
    start_time: datetime
    task_id: Optional[str] = None
    billable_hours: Optional[float] = None
    rate: Optional[float] = None
    end_time: Optional[datetime] = None
    is_billable: bool = True
    notes: Optional[str] = None


# Knowledge Base Types
@dataclass
class KnowledgeBaseCollection(BaseModel):
    """Knowledge base collection model."""

    name: str
    description: Optional[str] = None
    parent_id: Optional[str] = None
    is_public: bool = False
    article_count: int = 0


@dataclass
class KnowledgeBaseArticle(BaseModel):
    """Knowledge base article model."""

    collection_id: str
    title: str
    content: str
    author_id: str
    author_name: str
    summary: Optional[str] = None
    is_published: bool = False
    is_featured: bool = False
    view_count: int = 0
    tags: List[str] = field(default_factory=list)


# Task Types
@dataclass
class Task(BaseModel):
    """Task model."""

    title: str
    description: Optional[str] = None
    status: TaskStatus = TaskStatus.NEW
    priority: TaskPriority = TaskPriority.NORMAL

    # Project linking - tasks can be standalone or linked to projects
    project_id: Optional[str] = None

    # Assignment and delegation
    assigned_to: Optional[str] = None
    assigned_to_team: Optional[str] = None
    creator_id: Optional[str] = None

    # Hierarchy support
    parent_task_id: Optional[str] = None
    subtask_count: int = 0

    # Due dates and scheduling
    due_date: Optional[datetime] = None
    start_date: Optional[datetime] = None
    completed_at: Optional[datetime] = None
    estimated_hours: Optional[float] = None
    actual_hours: Optional[float] = None

    # Recurring task support
    recurrence_type: TaskRecurrenceType = TaskRecurrenceType.NONE
    recurrence_interval: Optional[int] = None  # e.g., every 2 weeks
    recurrence_end_date: Optional[datetime] = None
    parent_recurring_task_id: Optional[str] = None

    # Time tracking
    time_entries_count: int = 0
    total_time_logged: Optional[float] = None  # hours
    billable_time: Optional[float] = None  # hours

    # Categorization and metadata
    labels: List[str] = field(default_factory=list)
    tags: List[str] = field(default_factory=list)
    custom_fields: Dict[str, Any] = field(default_factory=dict)

    # Additional metadata
    progress_percentage: Optional[int] = None  # 0-100
    is_milestone: bool = False
    is_template: bool = False
    template_id: Optional[str] = None

    # Attachments and links
    attachment_count: int = 0
    comment_count: int = 0

    # Alert settings
    overdue_alert_sent: bool = False
    reminder_sent: bool = False


@dataclass
class TaskComment(BaseModel):
    """Task comment model."""

    task_id: str
    author_id: str
    author_name: str
    content: str
    is_internal: bool = False
    time_logged: Optional[float] = None  # hours logged with this comment


@dataclass
class TaskTimeEntry(BaseModel):
    """Task time entry model."""

    task_id: str
    user_id: str
    user_name: str
    hours: float
    date_logged: datetime
    description: Optional[str] = None
    is_billable: bool = True
    hourly_rate: Optional[float] = None


# Attachment Types
@dataclass
class Attachment(BaseModel):
    """Attachment model."""

    filename: str
    original_filename: str
    file_size: int
    mime_type: str
    entity_type: EntityType
    entity_id: str
    attachment_type: Optional[AttachmentType] = None
    description: Optional[str] = None
    url: Optional[str] = None
    download_url: Optional[str] = None
    version: int = 1
    uploaded_by: Optional[str] = None
    uploaded_by_name: Optional[str] = None
    is_public: bool = False
    checksum: Optional[str] = None
    metadata: Dict[str, Any] = field(default_factory=dict)


@dataclass
class TaskTemplate(BaseModel):
    """Task template model."""

    name: str
    description: Optional[str] = None
    default_priority: TaskPriority = TaskPriority.NORMAL
    estimated_hours: Optional[float] = None
    default_assignee_id: Optional[str] = None
    default_tags: List[str] = field(default_factory=list)
    default_custom_fields: Dict[str, Any] = field(default_factory=dict)
    checklist_items: List[str] = field(default_factory=list)


# Contract Types
@dataclass
class ContractSLA(BaseModel):
    """Contract SLA model."""

    contract_id: str
    level: SLALevel
    response_time_minutes: Optional[int] = None
    resolution_time_hours: Optional[int] = None
    availability_percentage: Optional[float] = None
    description: Optional[str] = None
    penalties: Optional[str] = None


@dataclass
class ContractRate(BaseModel):
    """Contract billing rate model."""

    contract_id: str
    service_type: str
    rate_type: str  # HOURLY, FIXED, TIERED
    rate_amount: float
    currency: str = "USD"
    description: Optional[str] = None
    effective_date: Optional[datetime] = None
    end_date: Optional[datetime] = None


@dataclass
class Contract(BaseModel):
    """Contract model."""

    client_id: str
    name: str
    contract_number: str
    contract_type: ContractType
    start_date: datetime
    status: ContractStatus = ContractStatus.DRAFT
    end_date: Optional[datetime] = None
    renewal_date: Optional[datetime] = None
    auto_renew: bool = False
    billing_cycle: BillingCycle = BillingCycle.MONTHLY
    contract_value: Optional[float] = None
    currency: str = "USD"
    description: Optional[str] = None
    terms_and_conditions: Optional[str] = None
    renewal_terms: Optional[str] = None
    cancellation_terms: Optional[str] = None
    signed_by_client: Optional[str] = None
    signed_by_provider: Optional[str] = None
    signed_date: Optional[datetime] = None
    notification_days: int = 30
    tags: List[str] = field(default_factory=list)
    custom_fields: Dict[str, Any] = field(default_factory=dict)
    # Related data
    slas: List[ContractSLA] = field(default_factory=list)
    rates: List[ContractRate] = field(default_factory=list)


# Webhook Types
@dataclass
class Webhook(BaseModel):
    """Webhook model."""

    name: str
    url: str
    events: List[WebhookEvent]
    status: WebhookStatus = WebhookStatus.ACTIVE
    secret: Optional[str] = None
    description: Optional[str] = None
    is_active: bool = True
    retry_count: int = 3
    timeout_seconds: int = 30
    headers: Dict[str, str] = field(default_factory=dict)
    last_triggered: Optional[datetime] = None
    last_success: Optional[datetime] = None
    last_failure: Optional[datetime] = None
    failure_count: int = 0
    success_count: int = 0
    total_deliveries: int = 0
    content_type: str = "application/json"
    tags: List[str] = field(default_factory=list)


@dataclass
class WebhookDelivery(BaseModel):
    """Webhook delivery model."""

    webhook_id: str
    event_type: WebhookEvent
    status: WebhookDeliveryStatus
    url: str
    payload: Dict[str, Any]
    response_status_code: Optional[int] = None
    response_body: Optional[str] = None
    response_headers: Dict[str, str] = field(default_factory=dict)
    attempt_count: int = 1
    next_retry_at: Optional[datetime] = None
    delivered_at: Optional[datetime] = None
    error_message: Optional[str] = None
    execution_time_ms: Optional[int] = None
    request_headers: Dict[str, str] = field(default_factory=dict)


@dataclass
class WebhookEventRecord(BaseModel):
    """Webhook event record model for event history."""

    webhook_id: str
    event_type: WebhookEvent
    resource_type: str
    resource_id: str
    payload: Dict[str, Any]
    triggered_at: datetime
    delivery_id: Optional[str] = None
    user_id: Optional[str] = None
    metadata: Dict[str, Any] = field(default_factory=dict)


# Query Filter Types
@dataclass
class ClientFilter:
    """Client query filter."""

    name: Optional[str] = None
    email: Optional[str] = None
    status: Optional[ClientStatus] = None
    tags: Optional[List[str]] = None
    created_after: Optional[datetime] = None
    created_before: Optional[datetime] = None


@dataclass
class TicketFilter:
    """Ticket query filter."""

    client_id: Optional[str] = None
    site_id: Optional[str] = None
    asset_id: Optional[str] = None
    contact_id: Optional[str] = None
    status: Optional[TicketStatus] = None
    priority: Optional[TicketPriority] = None
    assigned_to: Optional[str] = None
    tags: Optional[List[str]] = None
    created_after: Optional[datetime] = None
    created_before: Optional[datetime] = None
    due_after: Optional[datetime] = None
    due_before: Optional[datetime] = None


@dataclass
class AssetFilter:
    """Asset query filter."""

    client_id: Optional[str] = None
    site_id: Optional[str] = None
    name: Optional[str] = None
    asset_type: Optional[str] = None
    manufacturer: Optional[str] = None
    model: Optional[str] = None
    status: Optional[AssetStatus] = None
    created_after: Optional[datetime] = None
    created_before: Optional[datetime] = None


@dataclass
class ProjectFilter:
    """Project query filter."""

    client_id: Optional[str] = None
    contract_id: Optional[str] = None
    site_id: Optional[str] = None
    name: Optional[str] = None
    status: Optional[ProjectStatus] = None
    priority: Optional[ProjectPriority] = None
    assigned_to: Optional[str] = None
    manager_id: Optional[str] = None
    tags: Optional[List[str]] = None
    created_after: Optional[datetime] = None
    created_before: Optional[datetime] = None
    start_after: Optional[datetime] = None
    start_before: Optional[datetime] = None
    due_after: Optional[datetime] = None
    due_before: Optional[datetime] = None


@dataclass
class TaskFilter:
    """Task query filter."""

    # Basic filtering
    title: Optional[str] = None
    status: Optional[TaskStatus] = None
    priority: Optional[TaskPriority] = None

    # Project and hierarchy
    project_id: Optional[str] = None
    parent_task_id: Optional[str] = None
    is_subtask: Optional[bool] = None  # has parent_task_id
    is_parent: Optional[bool] = None  # has subtasks

    # Assignment
    assigned_to: Optional[str] = None
    assigned_to_team: Optional[str] = None
    creator_id: Optional[str] = None
    unassigned: Optional[bool] = None

    # Date filtering
    due_after: Optional[datetime] = None
    due_before: Optional[datetime] = None
    start_after: Optional[datetime] = None
    start_before: Optional[datetime] = None
    completed_after: Optional[datetime] = None
    completed_before: Optional[datetime] = None
    created_after: Optional[datetime] = None
    created_before: Optional[datetime] = None

    # Status filtering
    is_overdue: Optional[bool] = None
    is_completed: Optional[bool] = None
    is_active: Optional[bool] = None  # not completed or cancelled

    # Recurring tasks
    recurrence_type: Optional[TaskRecurrenceType] = None
    is_recurring: Optional[bool] = None
    is_recurring_instance: Optional[bool] = None

    # Metadata
    tags: Optional[List[str]] = None
    labels: Optional[List[str]] = None
    is_milestone: Optional[bool] = None
    is_template: Optional[bool] = None
    template_id: Optional[str] = None

    # Time tracking
    has_time_entries: Optional[bool] = None
    estimated_hours_min: Optional[float] = None
    estimated_hours_max: Optional[float] = None
    actual_hours_min: Optional[float] = None
    actual_hours_max: Optional[float] = None


@dataclass
class ContractFilter:
    """Contract query filter."""

    client_id: Optional[str] = None
    name: Optional[str] = None
    contract_number: Optional[str] = None
    contract_type: Optional[ContractType] = None
    status: Optional[ContractStatus] = None
    billing_cycle: Optional[BillingCycle] = None
    auto_renew: Optional[bool] = None
    start_date_after: Optional[datetime] = None
    start_date_before: Optional[datetime] = None
    end_date_after: Optional[datetime] = None
    end_date_before: Optional[datetime] = None
    renewal_date_after: Optional[datetime] = None
    renewal_date_before: Optional[datetime] = None
    value_min: Optional[float] = None
    value_max: Optional[float] = None
    tags: Optional[List[str]] = None
    created_after: Optional[datetime] = None
    created_before: Optional[datetime] = None


@dataclass
<<<<<<< HEAD
class CommentFilter:
    """Comment query filter."""

    entity_type: Optional[str] = None
    entity_id: Optional[str] = None
    author_id: Optional[str] = None
    comment_type: Optional[CommentType] = None
    is_internal: Optional[bool] = None
    has_time_logged: Optional[bool] = None
    parent_comment_id: Optional[str] = None
    is_reply: Optional[bool] = None  # has parent_comment_id
    has_replies: Optional[bool] = None  # reply_count > 0
    has_attachments: Optional[bool] = None
    created_after: Optional[datetime] = None
    created_before: Optional[datetime] = None
    content_contains: Optional[str] = None


@dataclass
class AttachmentFilter:
    """Attachment query filter."""

    filename: Optional[str] = None
    mime_type: Optional[str] = None
    attachment_type: Optional[AttachmentType] = None
    entity_type: Optional[EntityType] = None
    entity_id: Optional[str] = None
    uploaded_by: Optional[str] = None
    is_public: Optional[bool] = None
    file_size_min: Optional[int] = None
    file_size_max: Optional[int] = None
    version: Optional[int] = None
    created_after: Optional[datetime] = None
    created_before: Optional[datetime] = None
=======
class WebhookFilter:
    """Webhook query filter."""

    name: Optional[str] = None
    url: Optional[str] = None
    status: Optional[WebhookStatus] = None
    events: Optional[List[WebhookEvent]] = None
    is_active: Optional[bool] = None
    tags: Optional[List[str]] = None
    created_after: Optional[datetime] = None
    created_before: Optional[datetime] = None
    last_triggered_after: Optional[datetime] = None
    last_triggered_before: Optional[datetime] = None


@dataclass
class WebhookDeliveryFilter:
    """Webhook delivery query filter."""

    webhook_id: Optional[str] = None
    event_type: Optional[WebhookEvent] = None
    status: Optional[WebhookDeliveryStatus] = None
    response_status_code: Optional[int] = None
    created_after: Optional[datetime] = None
    created_before: Optional[datetime] = None
    delivered_after: Optional[datetime] = None
    delivered_before: Optional[datetime] = None
>>>>>>> c97b787f


# Pagination Types
@dataclass
class PaginationArgs:
    """Pagination arguments."""

    page: int = 1
    pageSize: int = 50

    def __post_init__(self) -> None:
        """Validate pagination arguments."""
        if self.page < 1:
            raise ValueError("Page must be >= 1")
        if self.pageSize < 1 or self.pageSize > 1000:
            raise ValueError("Page size must be between 1 and 1000")


@dataclass
class SortArgs:
    """Sort arguments."""

    field: str
    direction: str = "ASC"  # ASC or DESC

    def __post_init__(self) -> None:
        """Validate sort arguments."""
        if self.direction not in ("ASC", "DESC"):
            raise ValueError("Direction must be ASC or DESC")


# Response Types
@dataclass
class PaginatedResponse:
    """Base paginated response."""

    items: List[Any]
    pagination: PaginationInfo

    @classmethod
    def from_graphql_response(
        cls, data: Dict[str, Any], item_type: type, items_key: str = "items"
    ) -> PaginatedResponse:
        """Create paginated response from GraphQL data."""
        items_data = data.get(items_key, [])
        items = [
            item_type.from_dict(item) if hasattr(item_type, "from_dict") else item
            for item in items_data
        ]

        pagination = data.get("pagination", {})

        return cls(items=items, pagination=pagination)


@dataclass
class ClientsResponse(PaginatedResponse):
    """Clients query response."""

    items: List[Client]


@dataclass
class TicketsResponse(PaginatedResponse):
    """Tickets query response."""

    items: List[Ticket]


@dataclass
class AssetsResponse(PaginatedResponse):
    """Assets query response."""

    items: List[Asset]


@dataclass
class ContactsResponse(PaginatedResponse):
    """Contacts query response."""

    items: List[Contact]


@dataclass
class SitesResponse(PaginatedResponse):
    """Sites query response."""

    items: List[Site]


@dataclass
class KnowledgeBaseCollectionsResponse(PaginatedResponse):
    """Knowledge base collections query response."""

    items: List[KnowledgeBaseCollection]


@dataclass
class KnowledgeBaseArticlesResponse(PaginatedResponse):
    """Knowledge base articles query response."""

    items: List[KnowledgeBaseArticle]


@dataclass
class ProjectsResponse(PaginatedResponse):
    """Projects query response."""

    items: List[Project]


@dataclass
class ProjectMilestonesResponse(PaginatedResponse):
    """Project milestones query response."""

    items: List[ProjectMilestone]


@dataclass
class ProjectTasksResponse(PaginatedResponse):
    """Project tasks query response."""

    items: List[ProjectTask]


@dataclass
class ProjectTimeEntriesResponse(PaginatedResponse):
    """Project time entries query response."""

    items: List[ProjectTimeEntry]


@dataclass
class TasksResponse(PaginatedResponse):
    """Tasks query response."""

    items: List[Task]


@dataclass
class TaskCommentsResponse(PaginatedResponse):
    """Task comments query response."""

    items: List[TaskComment]


@dataclass
class TaskTimeEntriesResponse(PaginatedResponse):
    """Task time entries query response."""

    items: List[TaskTimeEntry]


@dataclass
class TaskTemplatesResponse(PaginatedResponse):
    """Task templates query response."""

    items: List[TaskTemplate]


@dataclass
class ContractsResponse(PaginatedResponse):
    """Contracts query response."""

    items: List[Contract]


@dataclass
class ContractSLAsResponse(PaginatedResponse):
    """Contract SLAs query response."""

    items: List[ContractSLA]


@dataclass
class ContractRatesResponse(PaginatedResponse):
    """Contract rates query response."""

    items: List[ContractRate]


@dataclass
<<<<<<< HEAD
class CommentsResponse(PaginatedResponse):
    """Comments query response."""

    items: List[Comment]


@dataclass
class CommentAttachmentsResponse(PaginatedResponse):
    """Comment attachments query response."""

    items: List[CommentAttachment]


@dataclass
class AttachmentsResponse(PaginatedResponse):
    """Attachments query response."""

    items: List[Attachment]
=======
class WebhooksResponse(PaginatedResponse):
    """Webhooks query response."""

    items: List[Webhook]


@dataclass
class WebhookDeliveriesResponse(PaginatedResponse):
    """Webhook deliveries query response."""

    items: List[WebhookDelivery]


@dataclass
class WebhookEventRecordsResponse(PaginatedResponse):
    """Webhook event records query response."""

    items: List[WebhookEventRecord]
>>>>>>> c97b787f


# Mutation Input Types
@dataclass
class ClientInput:
    """Client creation/update input."""

    name: str
    email: Optional[str] = None
    phone: Optional[str] = None
    address: Optional[str] = None
    status: Optional[ClientStatus] = None
    billing_address: Optional[str] = None
    notes: Optional[str] = None
    tags: Optional[List[str]] = None
    custom_fields: Optional[Dict[str, Any]] = None


@dataclass
class TicketInput:
    """Ticket creation/update input."""

    client_id: str
    title: str
    site_id: Optional[str] = None
    asset_id: Optional[str] = None
    contact_id: Optional[str] = None
    description: Optional[str] = None
    status: Optional[TicketStatus] = None
    priority: Optional[TicketPriority] = None
    assigned_to: Optional[str] = None
    due_date: Optional[datetime] = None
    tags: Optional[List[str]] = None
    custom_fields: Optional[Dict[str, Any]] = None


@dataclass
class AssetInput:
    """Asset creation/update input."""

    client_id: str
    name: str
    site_id: Optional[str] = None
    asset_type: Optional[str] = None
    manufacturer: Optional[str] = None
    model: Optional[str] = None
    serial_number: Optional[str] = None
    status: Optional[AssetStatus] = None
    purchase_date: Optional[datetime] = None
    warranty_expiry: Optional[datetime] = None
    location: Optional[str] = None
    notes: Optional[str] = None
    custom_fields: Optional[Dict[str, Any]] = None


@dataclass
class ContactInput:
    """Contact creation/update input."""

    client_id: str
    first_name: str
    last_name: str
    email: str
    phone: Optional[str] = None
    title: Optional[str] = None
    is_primary: Optional[bool] = None
    notes: Optional[str] = None


@dataclass
class SiteInput:
    """Site creation/update input."""

    client_id: str
    name: str
    address: Optional[str] = None
    description: Optional[str] = None
    timezone: Optional[str] = None
    notes: Optional[str] = None


@dataclass
class KnowledgeBaseCollectionInput:
    """Knowledge base collection creation/update input."""

    name: str
    description: Optional[str] = None
    parent_id: Optional[str] = None
    is_public: Optional[bool] = None


@dataclass
class KnowledgeBaseArticleInput:
    """Knowledge base article creation/update input."""

    collection_id: str
    title: str
    content: str
    summary: Optional[str] = None
    is_published: Optional[bool] = None
    is_featured: Optional[bool] = None
    tags: Optional[List[str]] = None


@dataclass
class ProjectInput:
    """Project creation/update input."""

    client_id: str
    name: str
    description: Optional[str] = None
    status: Optional[ProjectStatus] = None
    priority: Optional[ProjectPriority] = None
    contract_id: Optional[str] = None
    site_id: Optional[str] = None
    assigned_to: Optional[str] = None
    manager_id: Optional[str] = None
    start_date: Optional[datetime] = None
    end_date: Optional[datetime] = None
    due_date: Optional[datetime] = None
    budget: Optional[float] = None
    billing_rate: Optional[float] = None
    progress_percentage: Optional[int] = None
    estimated_hours: Optional[int] = None
    notes: Optional[str] = None


@dataclass
class ContractSLAInput:
    """Contract SLA creation/update input."""

    contract_id: str
    level: SLALevel
    response_time_minutes: Optional[int] = None
    resolution_time_hours: Optional[int] = None
    availability_percentage: Optional[float] = None
    description: Optional[str] = None
    penalties: Optional[str] = None


@dataclass
class ContractRateInput:
    """Contract rate creation/update input."""

    contract_id: str
    service_type: str
    rate_type: str
    rate_amount: float
    currency: Optional[str] = None
    description: Optional[str] = None
    effective_date: Optional[datetime] = None
    end_date: Optional[datetime] = None


@dataclass
class ContractInput:
    """Contract creation/update input."""

    client_id: str
    name: str
    contract_type: ContractType
    start_date: datetime
    contract_number: Optional[str] = None
    status: Optional[ContractStatus] = None
    end_date: Optional[datetime] = None
    renewal_date: Optional[datetime] = None
    auto_renew: Optional[bool] = None
    billing_cycle: Optional[BillingCycle] = None
    contract_value: Optional[float] = None
    currency: Optional[str] = None
    description: Optional[str] = None
    terms_and_conditions: Optional[str] = None
    renewal_terms: Optional[str] = None
    cancellation_terms: Optional[str] = None
    signed_by_client: Optional[str] = None
    signed_by_provider: Optional[str] = None
    signed_date: Optional[datetime] = None
    notification_days: Optional[int] = None
    tags: Optional[List[str]] = None
    custom_fields: Optional[Dict[str, Any]] = None


@dataclass
class ProjectMilestoneInput:
    """Project milestone creation/update input."""

    project_id: str
    name: str
    description: Optional[str] = None
    due_date: Optional[datetime] = None
    completion_date: Optional[datetime] = None
    is_completed: Optional[bool] = None
    progress_percentage: Optional[int] = None
    order_index: Optional[int] = None
    notes: Optional[str] = None


@dataclass
class ProjectTaskInput:
    """Project task creation/update input."""

    project_id: str
    name: str
    milestone_id: Optional[str] = None
    description: Optional[str] = None
    status: Optional[TicketStatus] = None
    priority: Optional[TicketPriority] = None
    assigned_to: Optional[str] = None
    start_date: Optional[datetime] = None
    due_date: Optional[datetime] = None
    completion_date: Optional[datetime] = None
    estimated_hours: Optional[int] = None
    progress_percentage: Optional[int] = None
    order_index: Optional[int] = None
    notes: Optional[str] = None
    tags: Optional[List[str]] = None


@dataclass
class ProjectTimeEntryInput:
    """Project time entry creation/update input."""

    project_id: str
    user_id: str
    description: str
    hours: float
    start_time: datetime
    task_id: Optional[str] = None
    billable_hours: Optional[float] = None
    rate: Optional[float] = None
    end_time: Optional[datetime] = None
    is_billable: Optional[bool] = None
    notes: Optional[str] = None


@dataclass
class TaskInput:
    """Task creation/update input."""

    title: str
    description: Optional[str] = None
    status: Optional[TaskStatus] = None
    priority: Optional[TaskPriority] = None

    # Project linking
    project_id: Optional[str] = None

    # Assignment
    assigned_to: Optional[str] = None
    assigned_to_team: Optional[str] = None

    # Hierarchy
    parent_task_id: Optional[str] = None

    # Scheduling
    due_date: Optional[datetime] = None
    start_date: Optional[datetime] = None
    estimated_hours: Optional[float] = None

    # Recurring tasks
    recurrence_type: Optional[TaskRecurrenceType] = None
    recurrence_interval: Optional[int] = None
    recurrence_end_date: Optional[datetime] = None

    # Metadata
    labels: Optional[List[str]] = None
    tags: Optional[List[str]] = None
    custom_fields: Optional[Dict[str, Any]] = None
    progress_percentage: Optional[int] = None
    is_milestone: Optional[bool] = None

    # Template
    template_id: Optional[str] = None


@dataclass
class TaskCommentInput:
    """Task comment creation input."""

    task_id: str
    content: str
    is_internal: Optional[bool] = None
    time_logged: Optional[float] = None


@dataclass
class TaskTimeEntryInput:
    """Task time entry creation input."""

    task_id: str
    hours: float
    description: Optional[str] = None
    date_logged: Optional[datetime] = None
    is_billable: Optional[bool] = None
    hourly_rate: Optional[float] = None


@dataclass
class TaskTemplateInput:
    """Task template creation/update input."""

    name: str
    description: Optional[str] = None
    default_priority: Optional[TaskPriority] = None
    estimated_hours: Optional[float] = None
    default_assignee_id: Optional[str] = None
    default_tags: Optional[List[str]] = None
    default_custom_fields: Optional[Dict[str, Any]] = None
    checklist_items: Optional[List[str]] = None


@dataclass
class TaskStatusUpdateInput:
    """Task status update input for workflow operations."""

    status: TaskStatus
    comment: Optional[str] = None
    time_logged: Optional[float] = None


@dataclass
class TaskAssignmentInput:
    """Task assignment input."""

    assigned_to: Optional[str] = None
    assigned_to_team: Optional[str] = None
    notify_assignee: Optional[bool] = True
    comment: Optional[str] = None


@dataclass
class TaskRecurrenceInput:
    """Task recurrence configuration input."""

    recurrence_type: TaskRecurrenceType
    recurrence_interval: Optional[int] = None
    recurrence_end_date: Optional[datetime] = None
    recurrence_count: Optional[int] = None  # end after N occurrences


<<<<<<< HEAD
@dataclass
class CommentInput:
    """Comment creation/update input."""

    entity_type: str
    entity_id: str
    content: str
    comment_type: Optional[CommentType] = None
    is_internal: Optional[bool] = None
    time_logged: Optional[float] = None
    parent_comment_id: Optional[str] = None
    attachment_ids: Optional[List[str]] = None


@dataclass
class CommentAttachmentInput:
    """Comment attachment creation input."""

    comment_id: str
    filename: str
    file_data: str  # base64 encoded file data
    mime_type: Optional[str] = None


@dataclass
class AttachmentInput:
    """Attachment creation/update input."""

    filename: str
    entity_type: EntityType
    entity_id: str
    description: Optional[str] = None
    attachment_type: Optional[AttachmentType] = None
    is_public: Optional[bool] = None
    metadata: Optional[Dict[str, Any]] = None


@dataclass
class AttachmentUploadInput:
    """Attachment upload input with file data."""

    filename: str
    original_filename: str
    entity_type: EntityType
    entity_id: str
    file_size: int
    mime_type: str
    description: Optional[str] = None
    attachment_type: Optional[AttachmentType] = None
    is_public: Optional[bool] = None
    checksum: Optional[str] = None
    metadata: Optional[Dict[str, Any]] = None


@dataclass
class AttachmentVersionInput:
    """Attachment version creation input."""

    attachment_id: str
    filename: str
    original_filename: str
    file_size: int
    mime_type: str
    description: Optional[str] = None
    checksum: Optional[str] = None
=======
# Webhook Types
class WebhookEvent(str, Enum):
    """Webhook event types."""
    
    # Ticket events
    TICKET_CREATED = "TICKET_CREATED"
    TICKET_UPDATED = "TICKET_UPDATED"
    TICKET_DELETED = "TICKET_DELETED"
    TICKET_ASSIGNED = "TICKET_ASSIGNED"
    TICKET_STATUS_CHANGED = "TICKET_STATUS_CHANGED"
    TICKET_PRIORITY_CHANGED = "TICKET_PRIORITY_CHANGED"
    TICKET_COMMENT_ADDED = "TICKET_COMMENT_ADDED"
    TICKET_RESOLVED = "TICKET_RESOLVED"
    TICKET_CLOSED = "TICKET_CLOSED"
    TICKET_REOPENED = "TICKET_REOPENED"
    
    # Client events
    CLIENT_CREATED = "CLIENT_CREATED"
    CLIENT_UPDATED = "CLIENT_UPDATED"
    CLIENT_DELETED = "CLIENT_DELETED"
    CLIENT_ACTIVATED = "CLIENT_ACTIVATED"
    CLIENT_DEACTIVATED = "CLIENT_DEACTIVATED"
    
    # Asset events
    ASSET_CREATED = "ASSET_CREATED"
    ASSET_UPDATED = "ASSET_UPDATED"
    ASSET_DELETED = "ASSET_DELETED"
    ASSET_WARRANTY_EXPIRING = "ASSET_WARRANTY_EXPIRING"
    ASSET_STATUS_CHANGED = "ASSET_STATUS_CHANGED"
    
    # Contract events
    CONTRACT_CREATED = "CONTRACT_CREATED"
    CONTRACT_UPDATED = "CONTRACT_UPDATED"
    CONTRACT_SIGNED = "CONTRACT_SIGNED"
    CONTRACT_EXPIRED = "CONTRACT_EXPIRED"
    CONTRACT_RENEWED = "CONTRACT_RENEWED"
    CONTRACT_CANCELLED = "CONTRACT_CANCELLED"
    
    # Project events
    PROJECT_CREATED = "PROJECT_CREATED"
    PROJECT_UPDATED = "PROJECT_UPDATED"
    PROJECT_COMPLETED = "PROJECT_COMPLETED"
    PROJECT_MILESTONE_REACHED = "PROJECT_MILESTONE_REACHED"
    
    # Task events
    TASK_CREATED = "TASK_CREATED"
    TASK_UPDATED = "TASK_UPDATED"
    TASK_COMPLETED = "TASK_COMPLETED"
    TASK_ASSIGNED = "TASK_ASSIGNED"
    
    # General system events
    SYSTEM_MAINTENANCE = "SYSTEM_MAINTENANCE"
    SYSTEM_UPDATE = "SYSTEM_UPDATE"


class WebhookStatus(str, Enum):
    """Webhook status."""
    
    ACTIVE = "ACTIVE"
    INACTIVE = "INACTIVE"
    DISABLED = "DISABLED"
    ERROR = "ERROR"


class WebhookDeliveryStatus(str, Enum):
    """Webhook delivery status."""
    
    PENDING = "PENDING"
    DELIVERED = "DELIVERED"
    FAILED = "FAILED"
    RETRYING = "RETRYING"


@dataclass
class Webhook(BaseModel):
    """Webhook model."""

    name: str
    url: str
    events: List[WebhookEvent]
    status: WebhookStatus = WebhookStatus.ACTIVE
    secret: Optional[str] = None
    description: Optional[str] = None
    is_active: bool = True
    retry_count: int = 3
    timeout_seconds: int = 30
    headers: Dict[str, str] = field(default_factory=dict)
    last_triggered: Optional[datetime] = None
    last_success: Optional[datetime] = None
    last_failure: Optional[datetime] = None
    failure_count: int = 0
    success_count: int = 0
    total_deliveries: int = 0
    delivery_count: int = 0  # alias for total_deliveries
    content_type: str = "application/json"
    tags: List[str] = field(default_factory=list)
    custom_fields: Dict[str, Any] = field(default_factory=dict)

    @classmethod
    def from_dict(cls, data: Dict[str, Any]) -> "Webhook":
        """Create instance from dictionary with camelCase conversion."""
        # Create a copy to avoid modifying original data
        converted_data = data.copy()
        
        # Handle camelCase to snake_case conversion
        if "isActive" in converted_data:
            converted_data["is_active"] = converted_data.pop("isActive")
        if "retryCount" in converted_data:
            converted_data["retry_count"] = converted_data.pop("retryCount")
        if "timeoutSeconds" in converted_data:
            converted_data["timeout_seconds"] = converted_data.pop("timeoutSeconds")
        if "lastTriggered" in converted_data:
            converted_data["last_triggered"] = converted_data.pop("lastTriggered")
        if "lastSuccess" in converted_data:
            converted_data["last_success"] = converted_data.pop("lastSuccess")
        if "lastFailure" in converted_data:
            converted_data["last_failure"] = converted_data.pop("lastFailure")
        if "failureCount" in converted_data:
            converted_data["failure_count"] = converted_data.pop("failureCount")
        if "successCount" in converted_data:
            converted_data["success_count"] = converted_data.pop("successCount")
        if "totalDeliveries" in converted_data:
            converted_data["total_deliveries"] = converted_data.pop("totalDeliveries")
        if "deliveryCount" in converted_data:
            converted_data["delivery_count"] = converted_data.pop("deliveryCount")
        if "contentType" in converted_data:
            converted_data["content_type"] = converted_data.pop("contentType")
        if "customFields" in converted_data:
            converted_data["custom_fields"] = converted_data.pop("customFields")
            
        # Handle datetime conversion
        for field in ["created_at", "updated_at", "last_triggered", "last_success", "last_failure"]:
            if field in converted_data and converted_data[field]:
                if isinstance(converted_data[field], str):
                    converted_data[field] = convert_iso_to_datetime(converted_data[field])
                    
        # Convert event strings to enums
        if "events" in converted_data:
            events = []
            for event in converted_data["events"]:
                if isinstance(event, str):
                    try:
                        events.append(WebhookEvent(event))
                    except ValueError:
                        pass  # Skip invalid event types
                else:
                    events.append(event)
            converted_data["events"] = events
            
        # Convert status string to enum  
        if "status" in converted_data and isinstance(converted_data["status"], str):
            try:
                converted_data["status"] = WebhookStatus(converted_data["status"])
            except ValueError:
                converted_data["status"] = WebhookStatus.ACTIVE
        
        return cls(**converted_data)


@dataclass
class WebhookDelivery(BaseModel):
    """Webhook delivery model."""

    webhook_id: str
    event_type: WebhookEvent
    status: WebhookDeliveryStatus
    status_code: Optional[int] = None
    response_body: Optional[str] = None
    request_payload: Dict[str, Any] = field(default_factory=dict)
    attempts: int = 1
    last_attempt_at: Optional[datetime] = None
    next_retry_at: Optional[datetime] = None
    error: Optional[str] = None


@dataclass
class WebhookEventRecord(BaseModel):
    """Webhook event record model."""

    webhook_id: str
    event_type: WebhookEvent
    resource_id: str
    resource_type: str
    payload: Dict[str, Any]
    processed_at: Optional[datetime] = None
    delivery_id: Optional[str] = None


# Webhook Filter Types
@dataclass
class WebhookFilter:
    """Webhook query filter."""

    name: Optional[str] = None
    url: Optional[str] = None
    status: Optional[WebhookStatus] = None
    events: Optional[List[WebhookEvent]] = None
    is_active: Optional[bool] = None
    tags: Optional[List[str]] = None
    created_after: Optional[datetime] = None
    created_before: Optional[datetime] = None


@dataclass
class WebhookDeliveryFilter:
    """Webhook delivery query filter."""

    webhook_id: Optional[str] = None
    status: Optional[WebhookDeliveryStatus] = None
    event_type: Optional[WebhookEvent] = None
    status_code: Optional[int] = None
    created_after: Optional[datetime] = None
    created_before: Optional[datetime] = None

    def to_dict(self) -> Dict[str, Any]:
        """Convert instance to dictionary with camelCase field names."""
        result = {}
        field_mapping = {
            "webhook_id": "webhookId",
            "event_type": "eventType",
            "status_code": "statusCode",
            "created_after": "createdAfter",
            "created_before": "createdBefore",
        }
        
        for key, value in self.__dict__.items():
            if value is None:
                continue
            
            # Convert snake_case to camelCase
            mapped_key = field_mapping.get(key, key)
            
            if isinstance(value, datetime):
                result[mapped_key] = value.isoformat()
            elif isinstance(value, Enum):
                result[mapped_key] = value.value
            else:
                result[mapped_key] = value
        return result


# Webhook Response Types
@dataclass
class WebhooksResponse:
    """Webhooks list response."""

    items: List[Webhook]
    pagination: PaginationInfo


@dataclass
class WebhookDeliveriesResponse:
    """Webhook deliveries list response."""

    items: List[WebhookDelivery]
    pagination: PaginationInfo


@dataclass
class WebhookEventRecordsResponse:
    """Webhook event records list response."""

    items: List[WebhookEventRecord]
    pagination: PaginationInfo


# Webhook Input Types
@dataclass
class WebhookInput:
    """Webhook creation/update input."""

    name: str
    url: str
    events: List[WebhookEvent]
    status: Optional[WebhookStatus] = None
    secret: Optional[str] = None
    description: Optional[str] = None
    is_active: Optional[bool] = None
    retry_count: Optional[int] = None
    timeout_seconds: Optional[int] = None
    headers: Optional[Dict[str, str]] = None
    content_type: Optional[str] = None
    tags: Optional[List[str]] = None

    def to_dict(self) -> Dict[str, Any]:
        """Convert instance to dictionary."""
        result = {}
        for key, value in self.__dict__.items():
            if isinstance(value, datetime):
                result[key] = value.isoformat()
            elif isinstance(value, Enum):
                result[key] = value.value
            elif isinstance(value, list) and value and isinstance(value[0], Enum):
                result[key] = [item.value for item in value]
            else:
                result[key] = value
        return result


@dataclass
class WebhookTestInput:
    """Webhook test input."""

    webhook_id: str
    event_type: WebhookEvent
    test_payload: Optional[Dict[str, Any]] = None
>>>>>>> c97b787f


# Utility Functions
def convert_datetime_to_iso(dt: Optional[datetime]) -> Optional[str]:
    """Convert datetime to ISO string."""
    return dt.isoformat() if dt else None


def convert_iso_to_datetime(iso_string: Optional[str]) -> Optional[datetime]:
    """Convert ISO string to datetime."""
    if not iso_string:
        return None
    try:
        return datetime.fromisoformat(iso_string.replace("Z", "+00:00"))
    except ValueError:
        return None


def serialize_filter_value(value: Any) -> Any:
    """Serialize filter value for GraphQL variables."""
    if isinstance(value, datetime):
        return value.isoformat()
    elif isinstance(value, Enum):
        return value.value
    elif isinstance(value, list):
        return [serialize_filter_value(item) for item in value]
    elif isinstance(value, dict):
        return {k: serialize_filter_value(v) for k, v in value.items()}
    else:
        return value


def snake_to_camel(snake_str: str) -> str:
    """Convert snake_case to camelCase."""
    components = snake_str.split("_")
    return components[0] + "".join(word.capitalize() for word in components[1:])


def serialize_input(input_obj: Any) -> Dict[str, Any]:
    """Serialize input object for GraphQL variables."""
    if hasattr(input_obj, "__dict__"):
        result = {}
        for key, value in input_obj.__dict__.items():
            if value is not None:
                # Convert snake_case to camelCase for GraphQL
                camel_key = snake_to_camel(key)
                result[camel_key] = serialize_filter_value(value)
        return result
    else:
        # Cast to maintain type safety for mypy
        return serialize_filter_value(input_obj)  # type: ignore[no-any-return]<|MERGE_RESOLUTION|>--- conflicted
+++ resolved
@@ -176,7 +176,6 @@
     CUSTOM = "CUSTOM"
 
 
-<<<<<<< HEAD
 class AttachmentType(str, Enum):
     """Attachment type enumeration."""
 
@@ -204,7 +203,8 @@
     CONTACT = "CONTACT"
     KB_ARTICLE = "KB_ARTICLE"
     KB_COLLECTION = "KB_COLLECTION"
-=======
+
+
 class WebhookEvent(str, Enum):
     """Webhook event type enumeration."""
 
@@ -214,39 +214,39 @@
     TICKET_ASSIGNED = "TICKET_ASSIGNED"
     TICKET_STATUS_CHANGED = "TICKET_STATUS_CHANGED"
     TICKET_COMMENT_ADDED = "TICKET_COMMENT_ADDED"
-    
+
     CLIENT_CREATED = "CLIENT_CREATED"
     CLIENT_UPDATED = "CLIENT_UPDATED"
     CLIENT_DELETED = "CLIENT_DELETED"
     CLIENT_STATUS_CHANGED = "CLIENT_STATUS_CHANGED"
-    
+
     ASSET_CREATED = "ASSET_CREATED"
     ASSET_UPDATED = "ASSET_UPDATED"
     ASSET_DELETED = "ASSET_DELETED"
     ASSET_STATUS_CHANGED = "ASSET_STATUS_CHANGED"
-    
+
     PROJECT_CREATED = "PROJECT_CREATED"
     PROJECT_UPDATED = "PROJECT_UPDATED"
     PROJECT_DELETED = "PROJECT_DELETED"
     PROJECT_STATUS_CHANGED = "PROJECT_STATUS_CHANGED"
-    
+
     TASK_CREATED = "TASK_CREATED"
     TASK_UPDATED = "TASK_UPDATED"
     TASK_DELETED = "TASK_DELETED"
     TASK_ASSIGNED = "TASK_ASSIGNED"
     TASK_STATUS_CHANGED = "TASK_STATUS_CHANGED"
     TASK_COMPLETED = "TASK_COMPLETED"
-    
+
     CONTRACT_CREATED = "CONTRACT_CREATED"
     CONTRACT_UPDATED = "CONTRACT_UPDATED"
     CONTRACT_DELETED = "CONTRACT_DELETED"
     CONTRACT_STATUS_CHANGED = "CONTRACT_STATUS_CHANGED"
     CONTRACT_EXPIRING = "CONTRACT_EXPIRING"
-    
+
     CONTACT_CREATED = "CONTACT_CREATED"
     CONTACT_UPDATED = "CONTACT_UPDATED"
     CONTACT_DELETED = "CONTACT_DELETED"
-    
+
     SITE_CREATED = "SITE_CREATED"
     SITE_UPDATED = "SITE_UPDATED"
     SITE_DELETED = "SITE_DELETED"
@@ -269,7 +269,6 @@
     FAILED = "FAILED"
     RETRYING = "RETRYING"
     CANCELLED = "CANCELLED"
->>>>>>> c97b787f
 
 
 # Base Models
@@ -1030,7 +1029,6 @@
 
 
 @dataclass
-<<<<<<< HEAD
 class CommentFilter:
     """Comment query filter."""
 
@@ -1065,7 +1063,9 @@
     version: Optional[int] = None
     created_after: Optional[datetime] = None
     created_before: Optional[datetime] = None
-=======
+
+
+@dataclass
 class WebhookFilter:
     """Webhook query filter."""
 
@@ -1093,7 +1093,6 @@
     created_before: Optional[datetime] = None
     delivered_after: Optional[datetime] = None
     delivered_before: Optional[datetime] = None
->>>>>>> c97b787f
 
 
 # Pagination Types
@@ -1276,7 +1275,6 @@
 
 
 @dataclass
-<<<<<<< HEAD
 class CommentsResponse(PaginatedResponse):
     """Comments query response."""
 
@@ -1295,7 +1293,9 @@
     """Attachments query response."""
 
     items: List[Attachment]
-=======
+
+
+@dataclass
 class WebhooksResponse(PaginatedResponse):
     """Webhooks query response."""
 
@@ -1314,7 +1314,6 @@
     """Webhook event records query response."""
 
     items: List[WebhookEventRecord]
->>>>>>> c97b787f
 
 
 # Mutation Input Types
@@ -1655,7 +1654,6 @@
     recurrence_count: Optional[int] = None  # end after N occurrences
 
 
-<<<<<<< HEAD
 @dataclass
 class CommentInput:
     """Comment creation/update input."""
@@ -1721,274 +1719,8 @@
     mime_type: str
     description: Optional[str] = None
     checksum: Optional[str] = None
-=======
-# Webhook Types
-class WebhookEvent(str, Enum):
-    """Webhook event types."""
-    
-    # Ticket events
-    TICKET_CREATED = "TICKET_CREATED"
-    TICKET_UPDATED = "TICKET_UPDATED"
-    TICKET_DELETED = "TICKET_DELETED"
-    TICKET_ASSIGNED = "TICKET_ASSIGNED"
-    TICKET_STATUS_CHANGED = "TICKET_STATUS_CHANGED"
-    TICKET_PRIORITY_CHANGED = "TICKET_PRIORITY_CHANGED"
-    TICKET_COMMENT_ADDED = "TICKET_COMMENT_ADDED"
-    TICKET_RESOLVED = "TICKET_RESOLVED"
-    TICKET_CLOSED = "TICKET_CLOSED"
-    TICKET_REOPENED = "TICKET_REOPENED"
-    
-    # Client events
-    CLIENT_CREATED = "CLIENT_CREATED"
-    CLIENT_UPDATED = "CLIENT_UPDATED"
-    CLIENT_DELETED = "CLIENT_DELETED"
-    CLIENT_ACTIVATED = "CLIENT_ACTIVATED"
-    CLIENT_DEACTIVATED = "CLIENT_DEACTIVATED"
-    
-    # Asset events
-    ASSET_CREATED = "ASSET_CREATED"
-    ASSET_UPDATED = "ASSET_UPDATED"
-    ASSET_DELETED = "ASSET_DELETED"
-    ASSET_WARRANTY_EXPIRING = "ASSET_WARRANTY_EXPIRING"
-    ASSET_STATUS_CHANGED = "ASSET_STATUS_CHANGED"
-    
-    # Contract events
-    CONTRACT_CREATED = "CONTRACT_CREATED"
-    CONTRACT_UPDATED = "CONTRACT_UPDATED"
-    CONTRACT_SIGNED = "CONTRACT_SIGNED"
-    CONTRACT_EXPIRED = "CONTRACT_EXPIRED"
-    CONTRACT_RENEWED = "CONTRACT_RENEWED"
-    CONTRACT_CANCELLED = "CONTRACT_CANCELLED"
-    
-    # Project events
-    PROJECT_CREATED = "PROJECT_CREATED"
-    PROJECT_UPDATED = "PROJECT_UPDATED"
-    PROJECT_COMPLETED = "PROJECT_COMPLETED"
-    PROJECT_MILESTONE_REACHED = "PROJECT_MILESTONE_REACHED"
-    
-    # Task events
-    TASK_CREATED = "TASK_CREATED"
-    TASK_UPDATED = "TASK_UPDATED"
-    TASK_COMPLETED = "TASK_COMPLETED"
-    TASK_ASSIGNED = "TASK_ASSIGNED"
-    
-    # General system events
-    SYSTEM_MAINTENANCE = "SYSTEM_MAINTENANCE"
-    SYSTEM_UPDATE = "SYSTEM_UPDATE"
-
-
-class WebhookStatus(str, Enum):
-    """Webhook status."""
-    
-    ACTIVE = "ACTIVE"
-    INACTIVE = "INACTIVE"
-    DISABLED = "DISABLED"
-    ERROR = "ERROR"
-
-
-class WebhookDeliveryStatus(str, Enum):
-    """Webhook delivery status."""
-    
-    PENDING = "PENDING"
-    DELIVERED = "DELIVERED"
-    FAILED = "FAILED"
-    RETRYING = "RETRYING"
-
-
-@dataclass
-class Webhook(BaseModel):
-    """Webhook model."""
-
-    name: str
-    url: str
-    events: List[WebhookEvent]
-    status: WebhookStatus = WebhookStatus.ACTIVE
-    secret: Optional[str] = None
-    description: Optional[str] = None
-    is_active: bool = True
-    retry_count: int = 3
-    timeout_seconds: int = 30
-    headers: Dict[str, str] = field(default_factory=dict)
-    last_triggered: Optional[datetime] = None
-    last_success: Optional[datetime] = None
-    last_failure: Optional[datetime] = None
-    failure_count: int = 0
-    success_count: int = 0
-    total_deliveries: int = 0
-    delivery_count: int = 0  # alias for total_deliveries
-    content_type: str = "application/json"
-    tags: List[str] = field(default_factory=list)
-    custom_fields: Dict[str, Any] = field(default_factory=dict)
-
-    @classmethod
-    def from_dict(cls, data: Dict[str, Any]) -> "Webhook":
-        """Create instance from dictionary with camelCase conversion."""
-        # Create a copy to avoid modifying original data
-        converted_data = data.copy()
-        
-        # Handle camelCase to snake_case conversion
-        if "isActive" in converted_data:
-            converted_data["is_active"] = converted_data.pop("isActive")
-        if "retryCount" in converted_data:
-            converted_data["retry_count"] = converted_data.pop("retryCount")
-        if "timeoutSeconds" in converted_data:
-            converted_data["timeout_seconds"] = converted_data.pop("timeoutSeconds")
-        if "lastTriggered" in converted_data:
-            converted_data["last_triggered"] = converted_data.pop("lastTriggered")
-        if "lastSuccess" in converted_data:
-            converted_data["last_success"] = converted_data.pop("lastSuccess")
-        if "lastFailure" in converted_data:
-            converted_data["last_failure"] = converted_data.pop("lastFailure")
-        if "failureCount" in converted_data:
-            converted_data["failure_count"] = converted_data.pop("failureCount")
-        if "successCount" in converted_data:
-            converted_data["success_count"] = converted_data.pop("successCount")
-        if "totalDeliveries" in converted_data:
-            converted_data["total_deliveries"] = converted_data.pop("totalDeliveries")
-        if "deliveryCount" in converted_data:
-            converted_data["delivery_count"] = converted_data.pop("deliveryCount")
-        if "contentType" in converted_data:
-            converted_data["content_type"] = converted_data.pop("contentType")
-        if "customFields" in converted_data:
-            converted_data["custom_fields"] = converted_data.pop("customFields")
-            
-        # Handle datetime conversion
-        for field in ["created_at", "updated_at", "last_triggered", "last_success", "last_failure"]:
-            if field in converted_data and converted_data[field]:
-                if isinstance(converted_data[field], str):
-                    converted_data[field] = convert_iso_to_datetime(converted_data[field])
-                    
-        # Convert event strings to enums
-        if "events" in converted_data:
-            events = []
-            for event in converted_data["events"]:
-                if isinstance(event, str):
-                    try:
-                        events.append(WebhookEvent(event))
-                    except ValueError:
-                        pass  # Skip invalid event types
-                else:
-                    events.append(event)
-            converted_data["events"] = events
-            
-        # Convert status string to enum  
-        if "status" in converted_data and isinstance(converted_data["status"], str):
-            try:
-                converted_data["status"] = WebhookStatus(converted_data["status"])
-            except ValueError:
-                converted_data["status"] = WebhookStatus.ACTIVE
-        
-        return cls(**converted_data)
-
-
-@dataclass
-class WebhookDelivery(BaseModel):
-    """Webhook delivery model."""
-
-    webhook_id: str
-    event_type: WebhookEvent
-    status: WebhookDeliveryStatus
-    status_code: Optional[int] = None
-    response_body: Optional[str] = None
-    request_payload: Dict[str, Any] = field(default_factory=dict)
-    attempts: int = 1
-    last_attempt_at: Optional[datetime] = None
-    next_retry_at: Optional[datetime] = None
-    error: Optional[str] = None
-
-
-@dataclass
-class WebhookEventRecord(BaseModel):
-    """Webhook event record model."""
-
-    webhook_id: str
-    event_type: WebhookEvent
-    resource_id: str
-    resource_type: str
-    payload: Dict[str, Any]
-    processed_at: Optional[datetime] = None
-    delivery_id: Optional[str] = None
-
-
-# Webhook Filter Types
-@dataclass
-class WebhookFilter:
-    """Webhook query filter."""
-
-    name: Optional[str] = None
-    url: Optional[str] = None
-    status: Optional[WebhookStatus] = None
-    events: Optional[List[WebhookEvent]] = None
-    is_active: Optional[bool] = None
-    tags: Optional[List[str]] = None
-    created_after: Optional[datetime] = None
-    created_before: Optional[datetime] = None
-
-
-@dataclass
-class WebhookDeliveryFilter:
-    """Webhook delivery query filter."""
-
-    webhook_id: Optional[str] = None
-    status: Optional[WebhookDeliveryStatus] = None
-    event_type: Optional[WebhookEvent] = None
-    status_code: Optional[int] = None
-    created_after: Optional[datetime] = None
-    created_before: Optional[datetime] = None
-
-    def to_dict(self) -> Dict[str, Any]:
-        """Convert instance to dictionary with camelCase field names."""
-        result = {}
-        field_mapping = {
-            "webhook_id": "webhookId",
-            "event_type": "eventType",
-            "status_code": "statusCode",
-            "created_after": "createdAfter",
-            "created_before": "createdBefore",
-        }
-        
-        for key, value in self.__dict__.items():
-            if value is None:
-                continue
-            
-            # Convert snake_case to camelCase
-            mapped_key = field_mapping.get(key, key)
-            
-            if isinstance(value, datetime):
-                result[mapped_key] = value.isoformat()
-            elif isinstance(value, Enum):
-                result[mapped_key] = value.value
-            else:
-                result[mapped_key] = value
-        return result
-
-
-# Webhook Response Types
-@dataclass
-class WebhooksResponse:
-    """Webhooks list response."""
-
-    items: List[Webhook]
-    pagination: PaginationInfo
-
-
-@dataclass
-class WebhookDeliveriesResponse:
-    """Webhook deliveries list response."""
-
-    items: List[WebhookDelivery]
-    pagination: PaginationInfo
-
-
-@dataclass
-class WebhookEventRecordsResponse:
-    """Webhook event records list response."""
-
-    items: List[WebhookEventRecord]
-    pagination: PaginationInfo
-
-
-# Webhook Input Types
+
+
 @dataclass
 class WebhookInput:
     """Webhook creation/update input."""
@@ -2008,7 +1740,7 @@
 
     def to_dict(self) -> Dict[str, Any]:
         """Convert instance to dictionary."""
-        result = {}
+        result: Dict[str, Any] = {}
         for key, value in self.__dict__.items():
             if isinstance(value, datetime):
                 result[key] = value.isoformat()
@@ -2028,7 +1760,6 @@
     webhook_id: str
     event_type: WebhookEvent
     test_payload: Optional[Dict[str, Any]] = None
->>>>>>> c97b787f
 
 
 # Utility Functions
