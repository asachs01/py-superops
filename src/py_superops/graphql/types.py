--- conflicted
+++ resolved
@@ -73,34 +73,30 @@
     SUSPENDED = "SUSPENDED"
 
 
-<<<<<<< HEAD
 class ProjectStatus(str, Enum):
     """Project status enumeration."""
 
     OPEN = "OPEN"
-=======
-class TaskStatus(str, Enum):
-    """Task status enumeration."""
-
-    NEW = "NEW"
-    ASSIGNED = "ASSIGNED"
->>>>>>> 212c88b2
     IN_PROGRESS = "IN_PROGRESS"
     COMPLETED = "COMPLETED"
     CANCELLED = "CANCELLED"
     ON_HOLD = "ON_HOLD"
-<<<<<<< HEAD
+
+
+class TaskStatus(str, Enum):
+    """Task status enumeration."""
+
+    NEW = "NEW"
+    ASSIGNED = "ASSIGNED"
+    IN_PROGRESS = "IN_PROGRESS"
+    COMPLETED = "COMPLETED"
+    CANCELLED = "CANCELLED"
+    ON_HOLD = "ON_HOLD"
+    UNDER_REVIEW = "UNDER_REVIEW"
 
 
 class ProjectPriority(str, Enum):
     """Project priority enumeration."""
-=======
-    UNDER_REVIEW = "UNDER_REVIEW"
-
-
-class TaskPriority(str, Enum):
-    """Task priority enumeration."""
->>>>>>> 212c88b2
 
     LOW = "LOW"
     NORMAL = "NORMAL"
@@ -109,8 +105,16 @@
     CRITICAL = "CRITICAL"
 
 
-<<<<<<< HEAD
-=======
+class TaskPriority(str, Enum):
+    """Task priority enumeration."""
+
+    LOW = "LOW"
+    NORMAL = "NORMAL"
+    HIGH = "HIGH"
+    URGENT = "URGENT"
+    CRITICAL = "CRITICAL"
+
+
 class TaskRecurrenceType(str, Enum):
     """Task recurrence type enumeration."""
 
@@ -122,7 +126,6 @@
     CUSTOM = "CUSTOM"
 
 
->>>>>>> 212c88b2
 # Base Models
 @dataclass
 class BaseModel:
@@ -502,7 +505,6 @@
 
 
 @dataclass
-<<<<<<< HEAD
 class ProjectFilter:
     """Project query filter."""
 
@@ -521,7 +523,9 @@
     start_before: Optional[datetime] = None
     due_after: Optional[datetime] = None
     due_before: Optional[datetime] = None
-=======
+
+
+@dataclass
 class TaskFilter:
     """Task query filter."""
 
@@ -575,7 +579,6 @@
     estimated_hours_max: Optional[float] = None
     actual_hours_min: Optional[float] = None
     actual_hours_max: Optional[float] = None
->>>>>>> 212c88b2
 
 
 # Pagination Types
@@ -681,7 +684,6 @@
 
 
 @dataclass
-<<<<<<< HEAD
 class ProjectsResponse(PaginatedResponse):
     """Projects query response."""
 
@@ -707,7 +709,9 @@
     """Project time entries query response."""
 
     items: List[ProjectTimeEntry]
-=======
+
+
+@dataclass
 class TasksResponse(PaginatedResponse):
     """Tasks query response."""
 
@@ -733,7 +737,6 @@
     """Task templates query response."""
 
     items: List[TaskTemplate]
->>>>>>> 212c88b2
 
 
 # Mutation Input Types
@@ -839,7 +842,6 @@
 
 
 @dataclass
-<<<<<<< HEAD
 class ProjectInput:
     """Project creation/update input."""
 
@@ -915,7 +917,9 @@
     end_time: Optional[datetime] = None
     is_billable: Optional[bool] = None
     notes: Optional[str] = None
-=======
+
+
+@dataclass
 class TaskInput:
     """Task creation/update input."""
 
@@ -1018,7 +1022,6 @@
     recurrence_interval: Optional[int] = None
     recurrence_end_date: Optional[datetime] = None
     recurrence_count: Optional[int] = None  # end after N occurrences
->>>>>>> 212c88b2
 
 
 # Utility Functions
