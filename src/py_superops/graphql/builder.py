--- conflicted
+++ resolved
@@ -1488,26 +1488,17 @@
         return self.mutation_field("deleteProjectTimeEntry", "id: $id").build()
 
 
-<<<<<<< HEAD
 class CommentMutationBuilder(MutationBuilder):
     """Builder for comment mutations."""
 
     def __init__(self, detail_level: str = "core"):
         """Initialize comment mutation builder.
-=======
-class UserMutationBuilder(MutationBuilder):
-    """Builder for user mutations."""
-
-    def __init__(self, detail_level: str = "core"):
-        """Initialize user mutation builder.
->>>>>>> 1d2273eb
 
         Args:
             detail_level: Level of detail for returned fields
         """
         super().__init__()
         self.detail_level = detail_level
-<<<<<<< HEAD
         self.add_fragments(get_comment_fields(detail_level))
 
     def create_comment(self, input_data: CommentInput) -> str:
@@ -1581,7 +1572,19 @@
             parent_comment_id=parent_comment_id,
         )
         return self.create_comment(input_data)
-=======
+
+
+class UserMutationBuilder(MutationBuilder):
+    """Builder for user mutations."""
+
+    def __init__(self, detail_level: str = "core"):
+        """Initialize user mutation builder.
+
+        Args:
+            detail_level: Level of detail for returned fields
+        """
+        super().__init__()
+        self.detail_level = detail_level
         fragment_names = get_user_fields(detail_level)
         self.add_fragments(fragment_names)
 
@@ -1627,7 +1630,6 @@
         self.add_variable("id", "ID!", user_id)
         self._return_fields = ["success", "message"]  # Override return fields
         return self.mutation_field("deleteUser", "id: $id").build()
->>>>>>> 1d2273eb
 
 
 # Factory functions for easy builder creation
@@ -1754,7 +1756,6 @@
     return TaskQueryBuilder(detail_level, include_comments, include_time_entries, include_template)
 
 
-<<<<<<< HEAD
 def create_comment_query_builder(
     detail_level: str = "core", include_attachments: bool = False
 ) -> CommentQueryBuilder:
@@ -1772,7 +1773,16 @@
 
 def create_comment_mutation_builder(detail_level: str = "core") -> CommentMutationBuilder:
     """Create a comment mutation builder.
-=======
+
+    Args:
+        detail_level: Level of detail (summary, core, full)
+
+    Returns:
+        CommentMutationBuilder instance
+    """
+    return CommentMutationBuilder(detail_level)
+
+
 def create_user_query_builder(detail_level: str = "core") -> UserQueryBuilder:
     """Create a user query builder.
 
@@ -1787,18 +1797,11 @@
 
 def create_user_mutation_builder(detail_level: str = "core") -> UserMutationBuilder:
     """Create a user mutation builder.
->>>>>>> 1d2273eb
 
     Args:
         detail_level: Level of detail for returned fields
 
     Returns:
-<<<<<<< HEAD
-        CommentMutationBuilder instance
-    """
-    return CommentMutationBuilder(detail_level)
-=======
         UserMutationBuilder instance
     """
-    return UserMutationBuilder(detail_level)
->>>>>>> 1d2273eb
+    return UserMutationBuilder(detail_level)