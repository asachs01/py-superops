# # Copyright (c) 2024 SuperOps Team
# # Licensed under the MIT License.
# # See LICENSE file in the project root for full license information.

"""Type-safe GraphQL query and mutation builder classes for SuperOps API.

This module provides builder classes that construct GraphQL operations with type safety,
field selection, filtering, and pagination support.
"""

from __future__ import annotations

from typing import Any, Dict, List, Optional, Set

from .fragments import (
    build_fragments_string,
    get_asset_fields,
    get_client_fields,
<<<<<<< HEAD
    get_project_fields,
=======
    get_kb_fields,
    get_task_fields,
>>>>>>> 212c88b2
    get_ticket_fields,
)
from .types import (
    AssetFilter,
    ClientFilter,
    ClientInput,
    PaginationArgs,
    ProjectFilter,
    ProjectInput,
    ProjectMilestoneInput,
    ProjectTaskInput,
    ProjectTimeEntryInput,
    SortArgs,
    TaskFilter,
    TaskInput,
    TicketFilter,
    TicketInput,
    serialize_filter_value,
    serialize_input,
)


class QueryBuilder:
    """Base class for building GraphQL queries."""

    def __init__(self):
        """Initialize the query builder."""
        self._operation_name: Optional[str] = None
        self._variables: Dict[str, Any] = {}
        self._variable_definitions: Dict[str, str] = {}
        self._fragments: Set[str] = set()

    def operation_name(self, name: str) -> QueryBuilder:
        """Set the operation name.

        Args:
            name: Operation name

        Returns:
            Self for chaining
        """
        self._operation_name = name
        return self

    def add_variable(self, name: str, type_def: str, value: Any = None) -> QueryBuilder:
        """Add a variable definition.

        Args:
            name: Variable name (without $)
            type_def: GraphQL type definition (e.g., "String!", "[ID!]")
            value: Variable value for query execution

        Returns:
            Self for chaining
        """
        self._variable_definitions[name] = type_def
        if value is not None:
            self._variables[name] = serialize_filter_value(value)
        return self

    def add_fragment(self, fragment_name: str) -> QueryBuilder:
        """Add a fragment to the query.

        Args:
            fragment_name: Name of the fragment

        Returns:
            Self for chaining
        """
        self._fragments.add(fragment_name)
        return self

    def add_fragments(self, fragment_names: Set[str]) -> QueryBuilder:
        """Add multiple fragments to the query.

        Args:
            fragment_names: Set of fragment names

        Returns:
            Self for chaining
        """
        self._fragments.update(fragment_names)
        return self

    def _build_variable_definitions(self) -> str:
        """Build variable definitions string."""
        if not self._variable_definitions:
            return ""

        definitions = []
        for name, type_def in self._variable_definitions.items():
            definitions.append(f"${name}: {type_def}")

        return f"({', '.join(definitions)})"

    def _build_operation_header(self, operation_type: str) -> str:
        """Build operation header with name and variables."""
        header = operation_type

        if self._operation_name:
            header += f" {self._operation_name}"

        var_defs = self._build_variable_definitions()
        if var_defs:
            header += var_defs

        return header

    def get_variables(self) -> Dict[str, Any]:
        """Get variables for query execution."""
        return self._variables.copy()

    def build(self) -> str:
        """Build the complete query string.

        This method must be implemented by subclasses.

        Returns:
            Complete GraphQL query string
        """
        raise NotImplementedError("Subclasses must implement build()")


class SelectionQueryBuilder(QueryBuilder):
    """Builder for queries with field selection."""

    def __init__(self):
        """Initialize the selection query builder."""
        super().__init__()
        self._selections: List[str] = []

    def add_selection(self, selection: str) -> SelectionQueryBuilder:
        """Add a field selection.

        Args:
            selection: Field selection string

        Returns:
            Self for chaining
        """
        self._selections.append(selection.strip())
        return self

    def _build_selections(self) -> str:
        """Build selections string."""
        return "\n".join(f"  {selection}" for selection in self._selections)

    def build_query_body(self, query_field: str, args: str = "") -> str:
        """Build the query body.

        Args:
            query_field: The main query field name
            args: Query arguments string

        Returns:
            Query body string
        """
        selections = self._build_selections()

        if args:
            return f"""{query_field}({args}) {{
{selections}
}}"""
        else:
            return f"""{query_field} {{
{selections}
}}"""

    def build(self, query_field: str, args: str = "") -> str:
        """Build the complete query.

        Args:
            query_field: The main query field name
            args: Query arguments string

        Returns:
            Complete GraphQL query string
        """
        header = self._build_operation_header("query")
        body = self.build_query_body(query_field, args)

        query = f"""{header} {{
{body}
}}"""

        # Add fragments if any
        if self._fragments:
            fragments_str = build_fragments_string(self._fragments)
            query = f"{query}\n\n{fragments_str}"

        return query


class MutationBuilder(QueryBuilder):
    """Builder for GraphQL mutations."""

    def __init__(self):
        """Initialize the mutation builder."""
        super().__init__()
        self._mutation_field: Optional[str] = None
        self._mutation_args: Optional[str] = None
        self._return_fields: List[str] = []

    def mutation_field(self, field: str, args: str = "") -> MutationBuilder:
        """Set the mutation field and arguments.

        Args:
            field: Mutation field name
            args: Mutation arguments string

        Returns:
            Self for chaining
        """
        self._mutation_field = field
        self._mutation_args = args
        return self

    def return_field(self, field: str) -> MutationBuilder:
        """Add a return field.

        Args:
            field: Return field selection

        Returns:
            Self for chaining
        """
        self._return_fields.append(field.strip())
        return self

    def build(self) -> str:
        """Build the complete mutation.

        Returns:
            Complete GraphQL mutation string
        """
        if not self._mutation_field:
            raise ValueError("Mutation field must be set")

        header = self._build_operation_header("mutation")

        # Build mutation body
        args_str = f"({self._mutation_args})" if self._mutation_args else ""
        returns_str = "\n".join(f"  {field}" for field in self._return_fields)

        body = f"""{self._mutation_field}{args_str} {{
{returns_str}
}}"""

        mutation = f"""{header} {{
{body}
}}"""

        # Add fragments if any
        if self._fragments:
            fragments_str = build_fragments_string(self._fragments)
            mutation = f"{mutation}\n\n{fragments_str}"

        return mutation


class ClientQueryBuilder(SelectionQueryBuilder):
    """Builder for client-related queries."""

    def __init__(self, detail_level: str = "core"):
        """Initialize client query builder.

        Args:
            detail_level: Level of detail (summary, core, full)
        """
        super().__init__()
        self.detail_level = detail_level
        self.add_fragments(get_client_fields(detail_level))

    def list_clients(
        self,
        filter_obj: Optional[ClientFilter] = None,
        pagination: Optional[PaginationArgs] = None,
        sort: Optional[SortArgs] = None,
    ) -> ClientQueryBuilder:
        """Build a list clients query.

        Args:
            filter_obj: Client filter
            pagination: Pagination arguments
            sort: Sort arguments

        Returns:
            Self for chaining
        """
        # Build arguments
        args = []

        if filter_obj:
            self.add_variable("filter", "ClientFilter", serialize_input(filter_obj))
            args.append("filter: $filter")

        if pagination:
            self.add_variable("page", "Int", pagination.page)
            self.add_variable("pageSize", "Int", pagination.pageSize)
            args.append("page: $page, pageSize: $pageSize")

        if sort:
            self.add_variable("sortField", "String", sort.field)
            self.add_variable("sortDirection", "SortDirection", sort.direction)
            args.append("sortField: $sortField, sortDirection: $sortDirection")

        # Add selections
        fragment_name = get_client_fields(self.detail_level)
        fragment_spread = f"...{list(fragment_name)[0]}"

        return (
            self.add_selection(
                f"""items {{
  {fragment_spread}
}}"""
            )
            .add_selection(
                """pagination {
  ...PaginationInfo
}"""
            )
            .add_fragment("PaginationInfo")
        )

    def get_client(self, client_id: str) -> ClientQueryBuilder:
        """Build a get client by ID query.

        Args:
            client_id: Client ID

        Returns:
            Self for chaining
        """
        self.add_variable("id", "ID!", client_id)

        fragment_name = get_client_fields(self.detail_level)
        fragment_spread = f"...{list(fragment_name)[0]}"

        return self.add_selection(fragment_spread)

    def build_list(
        self,
        filter_obj: Optional[ClientFilter] = None,
        pagination: Optional[PaginationArgs] = None,
        sort: Optional[SortArgs] = None,
    ) -> str:
        """Build complete list clients query.

        Args:
            filter_obj: Client filter
            pagination: Pagination arguments
            sort: Sort arguments

        Returns:
            Complete GraphQL query string
        """
        self.list_clients(filter_obj, pagination, sort)
        args = ", ".join(
            [
                arg
                for arg in [
                    "filter: $filter",
                    "page: $page",
                    "pageSize: $pageSize",
                    "sortField: $sortField",
                    "sortDirection: $sortDirection",
                ]
                if any(var in self._variables for var in arg.split("$")[1:] if "$" in arg)
            ]
        )
        return self.build("clients", args)

    def build_get(self, client_id: str) -> str:
        """Build complete get client query.

        Args:
            client_id: Client ID

        Returns:
            Complete GraphQL query string
        """
        self.get_client(client_id)
        return self.build("client", "id: $id")


class TicketQueryBuilder(SelectionQueryBuilder):
    """Builder for ticket-related queries."""

    def __init__(self, detail_level: str = "core", include_comments: bool = False):
        """Initialize ticket query builder.

        Args:
            detail_level: Level of detail (summary, core, full)
            include_comments: Whether to include comment fields
        """
        super().__init__()
        self.detail_level = detail_level
        self.include_comments = include_comments
        self.add_fragments(get_ticket_fields(detail_level, include_comments))

    def list_tickets(
        self,
        filter_obj: Optional[TicketFilter] = None,
        pagination: Optional[PaginationArgs] = None,
        sort: Optional[SortArgs] = None,
    ) -> TicketQueryBuilder:
        """Build a list tickets query.

        Args:
            filter_obj: Ticket filter
            pagination: Pagination arguments
            sort: Sort arguments

        Returns:
            Self for chaining
        """
        # Build arguments
        args = []

        if filter_obj:
            self.add_variable("filter", "TicketFilter", serialize_input(filter_obj))
            args.append("filter: $filter")

        if pagination:
            self.add_variable("page", "Int", pagination.page)
            self.add_variable("pageSize", "Int", pagination.pageSize)
            args.append("page: $page, pageSize: $pageSize")

        if sort:
            self.add_variable("sortField", "String", sort.field)
            self.add_variable("sortDirection", "SortDirection", sort.direction)
            args.append("sortField: $sortField, sortDirection: $sortDirection")

        # Add selections
        fragment_names = get_ticket_fields(self.detail_level, self.include_comments)
        main_fragment = [name for name in fragment_names if "Comment" not in name][0]
        fragment_spread = f"...{main_fragment}"

        selection = f"""items {{
  {fragment_spread}"""

        if self.include_comments:
            selection += """
  comments {
    ...TicketCommentFields
  }"""

        selection += "\n}"

        return (
            self.add_selection(selection)
            .add_selection(
                """pagination {
  ...PaginationInfo
}"""
            )
            .add_fragment("PaginationInfo")
        )

    def get_ticket(self, ticket_id: str) -> TicketQueryBuilder:
        """Build a get ticket by ID query.

        Args:
            ticket_id: Ticket ID

        Returns:
            Self for chaining
        """
        self.add_variable("id", "ID!", ticket_id)

        fragment_names = get_ticket_fields(self.detail_level, self.include_comments)
        main_fragment = [name for name in fragment_names if "Comment" not in name][0]
        fragment_spread = f"...{main_fragment}"

        selection = fragment_spread

        if self.include_comments:
            selection += """
comments {
  ...TicketCommentFields
}"""

        return self.add_selection(selection)

    def build_list(
        self,
        filter_obj: Optional[TicketFilter] = None,
        pagination: Optional[PaginationArgs] = None,
        sort: Optional[SortArgs] = None,
    ) -> str:
        """Build complete list tickets query.

        Args:
            filter_obj: Ticket filter
            pagination: Pagination arguments
            sort: Sort arguments

        Returns:
            Complete GraphQL query string
        """
        self.list_tickets(filter_obj, pagination, sort)
        args_list = []

        if "filter" in self._variables:
            args_list.append("filter: $filter")
        if "page" in self._variables:
            args_list.append("page: $page, pageSize: $pageSize")
        if "sortField" in self._variables:
            args_list.append("sortField: $sortField, sortDirection: $sortDirection")

        args = ", ".join(args_list)
        return self.build("tickets", args)

    def build_get(self, ticket_id: str) -> str:
        """Build complete get ticket query.

        Args:
            ticket_id: Ticket ID

        Returns:
            Complete GraphQL query string
        """
        self.get_ticket(ticket_id)
        return self.build("ticket", "id: $id")


class TaskQueryBuilder(SelectionQueryBuilder):
    """Builder for task-related queries."""

    def __init__(
        self,
        detail_level: str = "core",
        include_comments: bool = False,
        include_time_entries: bool = False,
        include_template: bool = False,
    ):
        """Initialize task query builder.

        Args:
            detail_level: Level of detail (summary, core, full)
            include_comments: Whether to include comment fields
            include_time_entries: Whether to include time entry fields
            include_template: Whether to include template fields
        """
        super().__init__()
        self.detail_level = detail_level
        self.include_comments = include_comments
        self.include_time_entries = include_time_entries
        self.include_template = include_template
        self.add_fragments(
            get_task_fields(detail_level, include_comments, include_time_entries, include_template)
        )

    def list_tasks(
        self,
        filter_obj: Optional[TaskFilter] = None,
        pagination: Optional[PaginationArgs] = None,
        sort: Optional[SortArgs] = None,
    ) -> "TaskQueryBuilder":
        """Build a list tasks query.

        Args:
            filter_obj: Task filter
            pagination: Pagination arguments
            sort: Sort arguments

        Returns:
            Self for chaining
        """
        # Build arguments
        args = []

        if filter_obj:
            self.add_variable("filter", "TaskFilter", serialize_input(filter_obj))
            args.append("filter: $filter")

        if pagination:
            self.add_variable("page", "Int", pagination.page)
            self.add_variable("pageSize", "Int", pagination.pageSize)
            args.append("page: $page, pageSize: $pageSize")

        if sort:
            self.add_variable("sortField", "String", sort.field)
            self.add_variable("sortDirection", "SortDirection", sort.direction)
            args.append("sortField: $sortField, sortDirection: $sortDirection")

        # Add selections
        fragment_name = get_task_fields(
            self.detail_level,
            self.include_comments,
            self.include_time_entries,
            self.include_template,
        )
        fragment_spread = f"...{list(fragment_name)[0]}"

        return (
            self.add_selection(
                f"""items {{
  {fragment_spread}
}}"""
            )
            .add_selection(
                """pagination {
  ...PaginationInfo
}"""
            )
            .add_fragment("PaginationInfo")
        )

    def get_task(self, task_id: str) -> "TaskQueryBuilder":
        """Build a get task by ID query.

        Args:
            task_id: Task ID

        Returns:
            Self for chaining
        """
        self.add_variable("id", "ID!", task_id)

        fragment_name = get_task_fields(
            self.detail_level,
            self.include_comments,
            self.include_time_entries,
            self.include_template,
        )
        fragment_spread = f"...{list(fragment_name)[0]}"

        return self.add_selection(fragment_spread)

    def build_list(
        self,
        filter_obj: Optional[TaskFilter] = None,
        pagination: Optional[PaginationArgs] = None,
        sort: Optional[SortArgs] = None,
    ) -> str:
        """Build complete list tasks query.

        Args:
            filter_obj: Task filter
            pagination: Pagination arguments
            sort: Sort arguments

        Returns:
            Complete GraphQL query string
        """
        self.list_tasks(filter_obj, pagination, sort)
        args = ", ".join(
            [
                arg
                for arg in [
                    "filter: $filter",
                    "page: $page",
                    "pageSize: $pageSize",
                    "sortField: $sortField",
                    "sortDirection: $sortDirection",
                ]
                if any(var in self._variables for var in arg.split("$")[1:] if "$" in arg)
            ]
        )
        return self.build("tasks", args)

    def build_get(self, task_id: str) -> str:
        """Build complete get task query.

        Args:
            task_id: Task ID

        Returns:
            Complete GraphQL query string
        """
        self.get_task(task_id)
        return self.build("task", "id: $id")


class AssetQueryBuilder(SelectionQueryBuilder):
    """Builder for asset-related queries."""

    def __init__(self, detail_level: str = "core"):
        """Initialize asset query builder.

        Args:
            detail_level: Level of detail (summary, core, full)
        """
        super().__init__()
        self.detail_level = detail_level
        self.add_fragments(get_asset_fields(detail_level))

    def list_assets(
        self,
        filter_obj: Optional[AssetFilter] = None,
        pagination: Optional[PaginationArgs] = None,
        sort: Optional[SortArgs] = None,
    ) -> AssetQueryBuilder:
        """Build a list assets query.

        Args:
            filter_obj: Asset filter
            pagination: Pagination arguments
            sort: Sort arguments

        Returns:
            Self for chaining
        """
        if filter_obj:
            self.add_variable("filter", "AssetFilter", serialize_input(filter_obj))

        if pagination:
            self.add_variable("page", "Int", pagination.page)
            self.add_variable("pageSize", "Int", pagination.pageSize)

        if sort:
            self.add_variable("sortField", "String", sort.field)
            self.add_variable("sortDirection", "SortDirection", sort.direction)

        # Add selections
        fragment_name = get_asset_fields(self.detail_level)
        fragment_spread = f"...{list(fragment_name)[0]}"

        return (
            self.add_selection(
                f"""items {{
  {fragment_spread}
}}"""
            )
            .add_selection(
                """pagination {
  ...PaginationInfo
}"""
            )
            .add_fragment("PaginationInfo")
        )

    def get_asset(self, asset_id: str) -> AssetQueryBuilder:
        """Build a get asset by ID query.

        Args:
            asset_id: Asset ID

        Returns:
            Self for chaining
        """
        self.add_variable("id", "ID!", asset_id)

        fragment_name = get_asset_fields(self.detail_level)
        fragment_spread = f"...{list(fragment_name)[0]}"

        return self.add_selection(fragment_spread)

    def build_list(
        self,
        filter_obj: Optional[AssetFilter] = None,
        pagination: Optional[PaginationArgs] = None,
        sort: Optional[SortArgs] = None,
    ) -> str:
        """Build complete list assets query."""
        self.list_assets(filter_obj, pagination, sort)
        args_list = []

        if "filter" in self._variables:
            args_list.append("filter: $filter")
        if "page" in self._variables:
            args_list.append("page: $page, pageSize: $pageSize")
        if "sortField" in self._variables:
            args_list.append("sortField: $sortField, sortDirection: $sortDirection")

        args = ", ".join(args_list)
        return self.build("assets", args)

    def build_get(self, asset_id: str) -> str:
        """Build complete get asset query."""
        self.get_asset(asset_id)
        return self.build("asset", "id: $id")


class ProjectQueryBuilder(SelectionQueryBuilder):
    """Builder for project-related queries."""

    def __init__(
        self,
        detail_level: str = "core",
        include_milestones: bool = False,
        include_tasks: bool = False,
        include_time_entries: bool = False,
        task_detail: str = "core",
    ):
        """Initialize project query builder.

        Args:
            detail_level: Level of detail (summary, core, full)
            include_milestones: Whether to include milestone fields
            include_tasks: Whether to include task fields
            include_time_entries: Whether to include time entry fields
            task_detail: Level of detail for tasks (core, full)
        """
        super().__init__()
        self.detail_level = detail_level
        self.include_milestones = include_milestones
        self.include_tasks = include_tasks
        self.include_time_entries = include_time_entries
        self.task_detail = task_detail

        project_fragments = get_project_fields(
            detail_level=detail_level,
            include_milestones=include_milestones,
            include_tasks=include_tasks,
            include_time_entries=include_time_entries,
            task_detail=task_detail,
        )
        self.add_fragments(project_fragments)

    def list_projects(
        self,
        filter_obj: Optional[ProjectFilter] = None,
        pagination: Optional[PaginationArgs] = None,
        sort: Optional[SortArgs] = None,
    ) -> ProjectQueryBuilder:
        """Build a list projects query.

        Args:
            filter_obj: Project filter
            pagination: Pagination arguments
            sort: Sort arguments

        Returns:
            Self for chaining
        """
        # Build arguments
        args = []

        if filter_obj:
            self.add_variable("filter", "ProjectFilter", serialize_input(filter_obj))
            args.append("filter: $filter")

        if pagination:
            self.add_variable("page", "Int", pagination.page)
            self.add_variable("pageSize", "Int", pagination.pageSize)
            args.append("page: $page, pageSize: $pageSize")

        if sort:
            self.add_variable("sortField", "String", sort.field)
            self.add_variable("sortDirection", "SortDirection", sort.direction)
            args.append("sortField: $sortField, sortDirection: $sortDirection")

        # Add selections
        project_fragments = get_project_fields(
            detail_level=self.detail_level,
            include_milestones=self.include_milestones,
            include_tasks=self.include_tasks,
            include_time_entries=self.include_time_entries,
            task_detail=self.task_detail,
        )

        # Get main project fragment
        main_fragment = None
        for fragment in project_fragments:
            if (
                "ProjectSummaryFields" in fragment
                or "ProjectCoreFields" in fragment
                or "ProjectFullFields" in fragment
            ):
                main_fragment = fragment
                break

        if not main_fragment:
            main_fragment = "ProjectCoreFields"

        items_selection = f"""items {{
  ...{main_fragment}"""

        # Add nested selections for milestones, tasks, etc.
        if self.include_milestones:
            items_selection += """
  milestones {
    ...ProjectMilestoneFields
  }"""

        if self.include_tasks:
            task_fragment = (
                "ProjectTaskCoreFields" if self.task_detail == "core" else "ProjectTaskFullFields"
            )
            items_selection += f"""
  tasks {{
    ...{task_fragment}
  }}"""

        if self.include_time_entries:
            items_selection += """
  timeEntries {
    ...ProjectTimeEntryFields
  }"""

        items_selection += "\n}"

        return (
            self.add_selection(items_selection)
            .add_selection(
                """pagination {
  ...PaginationInfo
}"""
            )
            .add_fragment("PaginationInfo")
        )

    def get_project(self, project_id: str) -> ProjectQueryBuilder:
        """Build a get project by ID query.

        Args:
            project_id: Project ID

        Returns:
            Self for chaining
        """
        self.add_variable("id", "ID!", project_id)

        project_fragments = get_project_fields(
            detail_level=self.detail_level,
            include_milestones=self.include_milestones,
            include_tasks=self.include_tasks,
            include_time_entries=self.include_time_entries,
            task_detail=self.task_detail,
        )

        # Get main project fragment
        main_fragment = None
        for fragment in project_fragments:
            if (
                "ProjectSummaryFields" in fragment
                or "ProjectCoreFields" in fragment
                or "ProjectFullFields" in fragment
            ):
                main_fragment = fragment
                break

        if not main_fragment:
            main_fragment = "ProjectCoreFields"

        selection = f"...{main_fragment}"

        # Add nested selections
        if self.include_milestones:
            selection += """
milestones {
  ...ProjectMilestoneFields
}"""

        if self.include_tasks:
            task_fragment = (
                "ProjectTaskCoreFields" if self.task_detail == "core" else "ProjectTaskFullFields"
            )
            selection += f"""
tasks {{
  ...{task_fragment}
}}"""

        if self.include_time_entries:
            selection += """
timeEntries {
  ...ProjectTimeEntryFields
}"""

        return self.add_selection(selection)

    def build_list(
        self,
        filter_obj: Optional[ProjectFilter] = None,
        pagination: Optional[PaginationArgs] = None,
        sort: Optional[SortArgs] = None,
    ) -> str:
        """Build list projects query string."""
        self.list_projects(filter_obj, pagination, sort)
        args = ", ".join(
            f"{k}: ${k}" for k in self._variable_definitions.keys() if k in self._variables
        )
        return self.build("projects", args)

    def build_get(self, project_id: str) -> str:
        """Build get project query string."""
        self.get_project(project_id)
        return self.build("project", "id: $id")


class ClientMutationBuilder(MutationBuilder):
    """Builder for client mutations."""

    def __init__(self, detail_level: str = "core"):
        """Initialize client mutation builder.

        Args:
            detail_level: Level of detail for returned fields
        """
        super().__init__()
        self.detail_level = detail_level
        self.add_fragments(get_client_fields(detail_level))

        # Add return fields
        fragment_name = list(get_client_fields(detail_level))[0]
        self.return_field(f"...{fragment_name}")

    def create_client(self, input_data: ClientInput) -> str:
        """Build create client mutation.

        Args:
            input_data: Client input data

        Returns:
            Complete GraphQL mutation string
        """
        self.add_variable("input", "ClientInput!", serialize_input(input_data))
        return self.mutation_field("createClient", "input: $input").build()

    def update_client(self, client_id: str, input_data: ClientInput) -> str:
        """Build update client mutation.

        Args:
            client_id: Client ID
            input_data: Client input data

        Returns:
            Complete GraphQL mutation string
        """
        self.add_variable("id", "ID!", client_id)
        self.add_variable("input", "ClientInput!", serialize_input(input_data))
        return self.mutation_field("updateClient", "id: $id, input: $input").build()

    def delete_client(self, client_id: str) -> str:
        """Build delete client mutation.

        Args:
            client_id: Client ID

        Returns:
            Complete GraphQL mutation string
        """
        self.add_variable("id", "ID!", client_id)
        self._return_fields = ["success", "message"]  # Override return fields
        return self.mutation_field("deleteClient", "id: $id").build()


class TicketMutationBuilder(MutationBuilder):
    """Builder for ticket mutations."""

    def __init__(self, detail_level: str = "core"):
        """Initialize ticket mutation builder.

        Args:
            detail_level: Level of detail for returned fields
        """
        super().__init__()
        self.detail_level = detail_level
        fragment_names = get_ticket_fields(detail_level)
        self.add_fragments(fragment_names)

        # Add return fields
        main_fragment = [name for name in fragment_names if "Comment" not in name][0]
        self.return_field(f"...{main_fragment}")

    def create_ticket(self, input_data: TicketInput) -> str:
        """Build create ticket mutation."""
        self.add_variable("input", "TicketInput!", serialize_input(input_data))
        return self.mutation_field("createTicket", "input: $input").build()

    def update_ticket(self, ticket_id: str, input_data: TicketInput) -> str:
        """Build update ticket mutation."""
        self.add_variable("id", "ID!", ticket_id)
        self.add_variable("input", "TicketInput!", serialize_input(input_data))
        return self.mutation_field("updateTicket", "id: $id, input: $input").build()

    def delete_ticket(self, ticket_id: str) -> str:
        """Build delete ticket mutation."""
        self.add_variable("id", "ID!", ticket_id)
        self._return_fields = ["success", "message"]
        return self.mutation_field("deleteTicket", "id: $id").build()


class ProjectMutationBuilder(MutationBuilder):
    """Builder for project mutations."""

    def __init__(self, detail_level: str = "core"):
        """Initialize project mutation builder.

        Args:
            detail_level: Level of detail for returned fields
        """
        super().__init__()
        self.detail_level = detail_level

        project_fragments = get_project_fields(detail_level)
        self.add_fragments(project_fragments)

        # Set return fields based on fragment
        main_fragment = None
        for fragment in project_fragments:
            if (
                "ProjectSummaryFields" in fragment
                or "ProjectCoreFields" in fragment
                or "ProjectFullFields" in fragment
            ):
                main_fragment = fragment
                break

        if not main_fragment:
            main_fragment = "ProjectCoreFields"

        self._return_fields = [f"...{main_fragment}"]

    def create_project(self, input_data: ProjectInput) -> str:
        """Build create project mutation."""
        self.add_variable("input", "ProjectInput!", serialize_input(input_data))
        return self.mutation_field("createProject", "input: $input").build()

    def update_project(self, project_id: str, input_data: ProjectInput) -> str:
        """Build update project mutation."""
        self.add_variable("id", "ID!", project_id)
        self.add_variable("input", "ProjectInput!", serialize_input(input_data))
        return self.mutation_field("updateProject", "id: $id, input: $input").build()

    def delete_project(self, project_id: str) -> str:
        """Build delete project mutation."""
        self.add_variable("id", "ID!", project_id)
        self._return_fields = ["success", "message"]
        return self.mutation_field("deleteProject", "id: $id").build()

    def create_milestone(self, input_data: ProjectMilestoneInput) -> str:
        """Build create project milestone mutation."""
        self.add_variable("input", "ProjectMilestoneInput!", serialize_input(input_data))
        self._return_fields = ["...ProjectMilestoneFields"]
        self.add_fragment("ProjectMilestoneFields")
        return self.mutation_field("createProjectMilestone", "input: $input").build()

    def update_milestone(self, milestone_id: str, input_data: ProjectMilestoneInput) -> str:
        """Build update project milestone mutation."""
        self.add_variable("id", "ID!", milestone_id)
        self.add_variable("input", "ProjectMilestoneInput!", serialize_input(input_data))
        self._return_fields = ["...ProjectMilestoneFields"]
        self.add_fragment("ProjectMilestoneFields")
        return self.mutation_field("updateProjectMilestone", "id: $id, input: $input").build()

    def delete_milestone(self, milestone_id: str) -> str:
        """Build delete project milestone mutation."""
        self.add_variable("id", "ID!", milestone_id)
        self._return_fields = ["success", "message"]
        return self.mutation_field("deleteProjectMilestone", "id: $id").build()

    def create_task(self, input_data: ProjectTaskInput) -> str:
        """Build create project task mutation."""
        self.add_variable("input", "ProjectTaskInput!", serialize_input(input_data))
        self._return_fields = ["...ProjectTaskFullFields"]
        self.add_fragment("ProjectTaskFullFields")
        return self.mutation_field("createProjectTask", "input: $input").build()

    def update_task(self, task_id: str, input_data: ProjectTaskInput) -> str:
        """Build update project task mutation."""
        self.add_variable("id", "ID!", task_id)
        self.add_variable("input", "ProjectTaskInput!", serialize_input(input_data))
        self._return_fields = ["...ProjectTaskFullFields"]
        self.add_fragment("ProjectTaskFullFields")
        return self.mutation_field("updateProjectTask", "id: $id, input: $input").build()

    def delete_task(self, task_id: str) -> str:
        """Build delete project task mutation."""
        self.add_variable("id", "ID!", task_id)
        self._return_fields = ["success", "message"]
        return self.mutation_field("deleteProjectTask", "id: $id").build()

    def create_time_entry(self, input_data: ProjectTimeEntryInput) -> str:
        """Build create project time entry mutation."""
        self.add_variable("input", "ProjectTimeEntryInput!", serialize_input(input_data))
        self._return_fields = ["...ProjectTimeEntryFields"]
        self.add_fragment("ProjectTimeEntryFields")
        return self.mutation_field("createProjectTimeEntry", "input: $input").build()

    def update_time_entry(self, time_entry_id: str, input_data: ProjectTimeEntryInput) -> str:
        """Build update project time entry mutation."""
        self.add_variable("id", "ID!", time_entry_id)
        self.add_variable("input", "ProjectTimeEntryInput!", serialize_input(input_data))
        self._return_fields = ["...ProjectTimeEntryFields"]
        self.add_fragment("ProjectTimeEntryFields")
        return self.mutation_field("updateProjectTimeEntry", "id: $id, input: $input").build()

    def delete_time_entry(self, time_entry_id: str) -> str:
        """Build delete project time entry mutation."""
        self.add_variable("id", "ID!", time_entry_id)
        self._return_fields = ["success", "message"]
        return self.mutation_field("deleteProjectTimeEntry", "id: $id").build()


# Factory functions for easy builder creation
def create_client_query_builder(detail_level: str = "core") -> ClientQueryBuilder:
    """Create a client query builder.

    Args:
        detail_level: Level of detail (summary, core, full)

    Returns:
        ClientQueryBuilder instance
    """
    return ClientQueryBuilder(detail_level)


def create_ticket_query_builder(
    detail_level: str = "core", include_comments: bool = False
) -> TicketQueryBuilder:
    """Create a ticket query builder.

    Args:
        detail_level: Level of detail (summary, core, full)
        include_comments: Whether to include comment fields

    Returns:
        TicketQueryBuilder instance
    """
    return TicketQueryBuilder(detail_level, include_comments)


def create_asset_query_builder(detail_level: str = "core") -> AssetQueryBuilder:
    """Create an asset query builder.

    Args:
        detail_level: Level of detail (summary, core, full)

    Returns:
        AssetQueryBuilder instance
    """
    return AssetQueryBuilder(detail_level)


def create_project_query_builder(
    detail_level: str = "core",
    include_milestones: bool = False,
    include_tasks: bool = False,
    include_time_entries: bool = False,
    task_detail: str = "core",
) -> ProjectQueryBuilder:
    """Create a project query builder.

    Args:
        detail_level: Level of detail for projects (summary, core, full)
        include_milestones: Whether to include milestone fields
        include_tasks: Whether to include task fields
        include_time_entries: Whether to include time entry fields
        task_detail: Level of detail for tasks (core, full)

    Returns:
        ProjectQueryBuilder instance
    """
    return ProjectQueryBuilder(
        detail_level=detail_level,
        include_milestones=include_milestones,
        include_tasks=include_tasks,
        include_time_entries=include_time_entries,
        task_detail=task_detail,
    )


def create_client_mutation_builder(detail_level: str = "core") -> ClientMutationBuilder:
    """Create a client mutation builder.

    Args:
        detail_level: Level of detail for returned fields

    Returns:
        ClientMutationBuilder instance
    """
    return ClientMutationBuilder(detail_level)


def create_ticket_mutation_builder(detail_level: str = "core") -> TicketMutationBuilder:
    """Create a ticket mutation builder.

    Args:
        detail_level: Level of detail for returned fields

    Returns:
        TicketMutationBuilder instance
    """
    return TicketMutationBuilder(detail_level)


<<<<<<< HEAD
def create_project_mutation_builder(detail_level: str = "core") -> ProjectMutationBuilder:
    """Create a project mutation builder.

    Args:
        detail_level: Level of detail for returned fields

    Returns:
        ProjectMutationBuilder instance
    """
    return ProjectMutationBuilder(detail_level)
=======
def create_task_query_builder(
    detail_level: str = "core",
    include_comments: bool = False,
    include_time_entries: bool = False,
    include_template: bool = False,
) -> TaskQueryBuilder:
    """Create a task query builder.

    Args:
        detail_level: Level of detail (summary, core, full)
        include_comments: Whether to include comment fields
        include_time_entries: Whether to include time entry fields
        include_template: Whether to include template fields

    Returns:
        TaskQueryBuilder instance
    """
    return TaskQueryBuilder(detail_level, include_comments, include_time_entries, include_template)
>>>>>>> 212c88b2
<|MERGE_RESOLUTION|>--- conflicted
+++ resolved
@@ -16,12 +16,9 @@
     build_fragments_string,
     get_asset_fields,
     get_client_fields,
-<<<<<<< HEAD
+    get_kb_fields,
     get_project_fields,
-=======
-    get_kb_fields,
     get_task_fields,
->>>>>>> 212c88b2
     get_ticket_fields,
 )
 from .types import (
@@ -1301,7 +1298,6 @@
     return TicketMutationBuilder(detail_level)
 
 
-<<<<<<< HEAD
 def create_project_mutation_builder(detail_level: str = "core") -> ProjectMutationBuilder:
     """Create a project mutation builder.
 
@@ -1312,7 +1308,8 @@
         ProjectMutationBuilder instance
     """
     return ProjectMutationBuilder(detail_level)
-=======
+
+
 def create_task_query_builder(
     detail_level: str = "core",
     include_comments: bool = False,
@@ -1330,5 +1327,4 @@
     Returns:
         TaskQueryBuilder instance
     """
-    return TaskQueryBuilder(detail_level, include_comments, include_time_entries, include_template)
->>>>>>> 212c88b2
+    return TaskQueryBuilder(detail_level, include_comments, include_time_entries, include_template)