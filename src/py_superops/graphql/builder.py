# # Copyright (c) 2024 SuperOps Team
# # Licensed under the MIT License.
# # See LICENSE file in the project root for full license information.

"""Type-safe GraphQL query and mutation builder classes for SuperOps API.

This module provides builder classes that construct GraphQL operations with type safety,
field selection, filtering, and pagination support.
"""

from __future__ import annotations

from typing import Any, Dict, List, Optional, Set

from .fragments import (
    build_fragments_string,
    get_asset_fields,
    get_client_fields,
    get_comment_fields,
    get_project_fields,
    get_task_fields,
    get_ticket_fields,
<<<<<<< HEAD
    get_user_fields,
=======
    get_time_entry_fields,
    get_time_entry_template_fields,
    get_timer_fields,
>>>>>>> 63c83cd8
)
from .types import (
    AssetFilter,
    ClientFilter,
    ClientInput,
    CommentFilter,
    CommentInput,
    PaginationArgs,
    ProjectFilter,
    ProjectInput,
    ProjectMilestoneInput,
    ProjectTaskInput,
    ProjectTimeEntryInput,
    SortArgs,
    TaskFilter,
    TicketFilter,
    TicketInput,
<<<<<<< HEAD
    UserFilter,
    UserInput,
=======
    TimeEntryApprovalInput,
    TimeEntryFilter,
    TimeEntryInput,
    TimeEntryTemplateInput,
    TimerFilter,
    TimerInput,
>>>>>>> 63c83cd8
    serialize_filter_value,
    serialize_input,
)


class QueryBuilder:
    """Base class for building GraphQL queries."""

    def __init__(self):
        """Initialize the query builder."""
        self._operation_name: Optional[str] = None
        self._variables: Dict[str, Any] = {}
        self._variable_definitions: Dict[str, str] = {}
        self._fragments: Set[str] = set()

    def operation_name(self, name: str) -> QueryBuilder:
        """Set the operation name.

        Args:
            name: Operation name

        Returns:
            Self for chaining
        """
        self._operation_name = name
        return self

    def add_variable(self, name: str, type_def: str, value: Any = None) -> QueryBuilder:
        """Add a variable definition.

        Args:
            name: Variable name (without $)
            type_def: GraphQL type definition (e.g., "String!", "[ID!]")
            value: Variable value for query execution

        Returns:
            Self for chaining
        """
        self._variable_definitions[name] = type_def
        if value is not None:
            self._variables[name] = serialize_filter_value(value)
        return self

    def add_fragment(self, fragment_name: str) -> QueryBuilder:
        """Add a fragment to the query.

        Args:
            fragment_name: Name of the fragment

        Returns:
            Self for chaining
        """
        self._fragments.add(fragment_name)
        return self

    def add_fragments(self, fragment_names: Set[str]) -> QueryBuilder:
        """Add multiple fragments to the query.

        Args:
            fragment_names: Set of fragment names

        Returns:
            Self for chaining
        """
        self._fragments.update(fragment_names)
        return self

    def _build_variable_definitions(self) -> str:
        """Build variable definitions string."""
        if not self._variable_definitions:
            return ""

        definitions = []
        for name, type_def in self._variable_definitions.items():
            definitions.append(f"${name}: {type_def}")

        return f"({', '.join(definitions)})"

    def _build_operation_header(self, operation_type: str) -> str:
        """Build operation header with name and variables."""
        header = operation_type

        if self._operation_name:
            header += f" {self._operation_name}"

        var_defs = self._build_variable_definitions()
        if var_defs:
            header += var_defs

        return header

    def get_variables(self) -> Dict[str, Any]:
        """Get variables for query execution."""
        return self._variables.copy()

    def build(self) -> str:
        """Build the complete query string.

        This method must be implemented by subclasses.

        Returns:
            Complete GraphQL query string
        """
        raise NotImplementedError("Subclasses must implement build()")


class SelectionQueryBuilder(QueryBuilder):
    """Builder for queries with field selection."""

    def __init__(self):
        """Initialize the selection query builder."""
        super().__init__()
        self._selections: List[str] = []

    def add_selection(self, selection: str) -> SelectionQueryBuilder:
        """Add a field selection.

        Args:
            selection: Field selection string

        Returns:
            Self for chaining
        """
        self._selections.append(selection.strip())
        return self

    def _build_selections(self) -> str:
        """Build selections string."""
        return "\n".join(f"  {selection}" for selection in self._selections)

    def build_query_body(self, query_field: str, args: str = "") -> str:
        """Build the query body.

        Args:
            query_field: The main query field name
            args: Query arguments string

        Returns:
            Query body string
        """
        selections = self._build_selections()

        if args:
            return f"""{query_field}({args}) {{
{selections}
}}"""
        else:
            return f"""{query_field} {{
{selections}
}}"""

    def build(self, query_field: str, args: str = "") -> str:
        """Build the complete query.

        Args:
            query_field: The main query field name
            args: Query arguments string

        Returns:
            Complete GraphQL query string
        """
        header = self._build_operation_header("query")
        body = self.build_query_body(query_field, args)

        query = f"""{header} {{
{body}
}}"""

        # Add fragments if any
        if self._fragments:
            fragments_str = build_fragments_string(self._fragments)
            query = f"{query}\n\n{fragments_str}"

        return query


class MutationBuilder(QueryBuilder):
    """Builder for GraphQL mutations."""

    def __init__(self):
        """Initialize the mutation builder."""
        super().__init__()
        self._mutation_field: Optional[str] = None
        self._mutation_args: Optional[str] = None
        self._return_fields: List[str] = []

    def mutation_field(self, field: str, args: str = "") -> MutationBuilder:
        """Set the mutation field and arguments.

        Args:
            field: Mutation field name
            args: Mutation arguments string

        Returns:
            Self for chaining
        """
        self._mutation_field = field
        self._mutation_args = args
        return self

    def return_field(self, field: str) -> MutationBuilder:
        """Add a return field.

        Args:
            field: Return field selection

        Returns:
            Self for chaining
        """
        self._return_fields.append(field.strip())
        return self

    def build(self) -> str:
        """Build the complete mutation.

        Returns:
            Complete GraphQL mutation string
        """
        if not self._mutation_field:
            raise ValueError("Mutation field must be set")

        header = self._build_operation_header("mutation")

        # Build mutation body
        args_str = f"({self._mutation_args})" if self._mutation_args else ""
        returns_str = "\n".join(f"  {field}" for field in self._return_fields)

        body = f"""{self._mutation_field}{args_str} {{
{returns_str}
}}"""

        mutation = f"""{header} {{
{body}
}}"""

        # Add fragments if any
        if self._fragments:
            fragments_str = build_fragments_string(self._fragments)
            mutation = f"{mutation}\n\n{fragments_str}"

        return mutation


class ClientQueryBuilder(SelectionQueryBuilder):
    """Builder for client-related queries."""

    def __init__(self, detail_level: str = "core"):
        """Initialize client query builder.

        Args:
            detail_level: Level of detail (summary, core, full)
        """
        super().__init__()
        self.detail_level = detail_level
        self.add_fragments(get_client_fields(detail_level))

    def list_clients(
        self,
        filter_obj: Optional[ClientFilter] = None,
        pagination: Optional[PaginationArgs] = None,
        sort: Optional[SortArgs] = None,
    ) -> ClientQueryBuilder:
        """Build a list clients query.

        Args:
            filter_obj: Client filter
            pagination: Pagination arguments
            sort: Sort arguments

        Returns:
            Self for chaining
        """
        # Build arguments
        args = []

        if filter_obj:
            self.add_variable("filter", "ClientFilter", serialize_input(filter_obj))
            args.append("filter: $filter")

        if pagination:
            self.add_variable("page", "Int", pagination.page)
            self.add_variable("pageSize", "Int", pagination.pageSize)
            args.append("page: $page, pageSize: $pageSize")

        if sort:
            self.add_variable("sortField", "String", sort.field)
            self.add_variable("sortDirection", "SortDirection", sort.direction)
            args.append("sortField: $sortField, sortDirection: $sortDirection")

        # Add selections
        fragment_name = get_client_fields(self.detail_level)
        fragment_spread = f"...{list(fragment_name)[0]}"

        return (
            self.add_selection(
                f"""items {{
  {fragment_spread}
}}"""
            )
            .add_selection(
                """pagination {
  ...PaginationInfo
}"""
            )
            .add_fragment("PaginationInfo")
        )

    def get_client(self, client_id: str) -> ClientQueryBuilder:
        """Build a get client by ID query.

        Args:
            client_id: Client ID

        Returns:
            Self for chaining
        """
        self.add_variable("id", "ID!", client_id)

        fragment_name = get_client_fields(self.detail_level)
        fragment_spread = f"...{list(fragment_name)[0]}"

        return self.add_selection(fragment_spread)

    def build_list(
        self,
        filter_obj: Optional[ClientFilter] = None,
        pagination: Optional[PaginationArgs] = None,
        sort: Optional[SortArgs] = None,
    ) -> str:
        """Build complete list clients query.

        Args:
            filter_obj: Client filter
            pagination: Pagination arguments
            sort: Sort arguments

        Returns:
            Complete GraphQL query string
        """
        self.list_clients(filter_obj, pagination, sort)
        args = ", ".join(
            [
                arg
                for arg in [
                    "filter: $filter",
                    "page: $page",
                    "pageSize: $pageSize",
                    "sortField: $sortField",
                    "sortDirection: $sortDirection",
                ]
                if any(var in self._variables for var in arg.split("$")[1:] if "$" in arg)
            ]
        )
        return self.build("clients", args)

    def build_get(self, client_id: str) -> str:
        """Build complete get client query.

        Args:
            client_id: Client ID

        Returns:
            Complete GraphQL query string
        """
        self.get_client(client_id)
        return self.build("client", "id: $id")


class TicketQueryBuilder(SelectionQueryBuilder):
    """Builder for ticket-related queries."""

    def __init__(self, detail_level: str = "core", include_comments: bool = False):
        """Initialize ticket query builder.

        Args:
            detail_level: Level of detail (summary, core, full)
            include_comments: Whether to include comment fields
        """
        super().__init__()
        self.detail_level = detail_level
        self.include_comments = include_comments
        self.add_fragments(get_ticket_fields(detail_level, include_comments))

    def list_tickets(
        self,
        filter_obj: Optional[TicketFilter] = None,
        pagination: Optional[PaginationArgs] = None,
        sort: Optional[SortArgs] = None,
    ) -> TicketQueryBuilder:
        """Build a list tickets query.

        Args:
            filter_obj: Ticket filter
            pagination: Pagination arguments
            sort: Sort arguments

        Returns:
            Self for chaining
        """
        # Build arguments
        args = []

        if filter_obj:
            self.add_variable("filter", "TicketFilter", serialize_input(filter_obj))
            args.append("filter: $filter")

        if pagination:
            self.add_variable("page", "Int", pagination.page)
            self.add_variable("pageSize", "Int", pagination.pageSize)
            args.append("page: $page, pageSize: $pageSize")

        if sort:
            self.add_variable("sortField", "String", sort.field)
            self.add_variable("sortDirection", "SortDirection", sort.direction)
            args.append("sortField: $sortField, sortDirection: $sortDirection")

        # Add selections
        fragment_names = get_ticket_fields(self.detail_level, self.include_comments)
        main_fragment = [name for name in fragment_names if "Comment" not in name][0]
        fragment_spread = f"...{main_fragment}"

        selection = f"""items {{
  {fragment_spread}"""

        if self.include_comments:
            selection += """
  comments {
    ...TicketCommentFields
  }"""

        selection += "\n}"

        return (
            self.add_selection(selection)
            .add_selection(
                """pagination {
  ...PaginationInfo
}"""
            )
            .add_fragment("PaginationInfo")
        )

    def get_ticket(self, ticket_id: str) -> TicketQueryBuilder:
        """Build a get ticket by ID query.

        Args:
            ticket_id: Ticket ID

        Returns:
            Self for chaining
        """
        self.add_variable("id", "ID!", ticket_id)

        fragment_names = get_ticket_fields(self.detail_level, self.include_comments)
        main_fragment = [name for name in fragment_names if "Comment" not in name][0]
        fragment_spread = f"...{main_fragment}"

        selection = fragment_spread

        if self.include_comments:
            selection += """
comments {
  ...TicketCommentFields
}"""

        return self.add_selection(selection)

    def build_list(
        self,
        filter_obj: Optional[TicketFilter] = None,
        pagination: Optional[PaginationArgs] = None,
        sort: Optional[SortArgs] = None,
    ) -> str:
        """Build complete list tickets query.

        Args:
            filter_obj: Ticket filter
            pagination: Pagination arguments
            sort: Sort arguments

        Returns:
            Complete GraphQL query string
        """
        self.list_tickets(filter_obj, pagination, sort)
        args_list = []

        if "filter" in self._variables:
            args_list.append("filter: $filter")
        if "page" in self._variables:
            args_list.append("page: $page, pageSize: $pageSize")
        if "sortField" in self._variables:
            args_list.append("sortField: $sortField, sortDirection: $sortDirection")

        args = ", ".join(args_list)
        return self.build("tickets", args)

    def build_get(self, ticket_id: str) -> str:
        """Build complete get ticket query.

        Args:
            ticket_id: Ticket ID

        Returns:
            Complete GraphQL query string
        """
        self.get_ticket(ticket_id)
        return self.build("ticket", "id: $id")


class TaskQueryBuilder(SelectionQueryBuilder):
    """Builder for task-related queries."""

    def __init__(
        self,
        detail_level: str = "core",
        include_comments: bool = False,
        include_time_entries: bool = False,
        include_template: bool = False,
    ):
        """Initialize task query builder.

        Args:
            detail_level: Level of detail (summary, core, full)
            include_comments: Whether to include comment fields
            include_time_entries: Whether to include time entry fields
            include_template: Whether to include template fields
        """
        super().__init__()
        self.detail_level = detail_level
        self.include_comments = include_comments
        self.include_time_entries = include_time_entries
        self.include_template = include_template
        self.add_fragments(
            get_task_fields(detail_level, include_comments, include_time_entries, include_template)
        )

    def list_tasks(
        self,
        filter_obj: Optional[TaskFilter] = None,
        pagination: Optional[PaginationArgs] = None,
        sort: Optional[SortArgs] = None,
    ) -> "TaskQueryBuilder":
        """Build a list tasks query.

        Args:
            filter_obj: Task filter
            pagination: Pagination arguments
            sort: Sort arguments

        Returns:
            Self for chaining
        """
        # Build arguments
        args = []

        if filter_obj:
            self.add_variable("filter", "TaskFilter", serialize_input(filter_obj))
            args.append("filter: $filter")

        if pagination:
            self.add_variable("page", "Int", pagination.page)
            self.add_variable("pageSize", "Int", pagination.pageSize)
            args.append("page: $page, pageSize: $pageSize")

        if sort:
            self.add_variable("sortField", "String", sort.field)
            self.add_variable("sortDirection", "SortDirection", sort.direction)
            args.append("sortField: $sortField, sortDirection: $sortDirection")

        # Add selections
        fragment_name = get_task_fields(
            self.detail_level,
            self.include_comments,
            self.include_time_entries,
            self.include_template,
        )
        fragment_spread = f"...{list(fragment_name)[0]}"

        return (
            self.add_selection(
                f"""items {{
  {fragment_spread}
}}"""
            )
            .add_selection(
                """pagination {
  ...PaginationInfo
}"""
            )
            .add_fragment("PaginationInfo")
        )

    def get_task(self, task_id: str) -> "TaskQueryBuilder":
        """Build a get task by ID query.

        Args:
            task_id: Task ID

        Returns:
            Self for chaining
        """
        self.add_variable("id", "ID!", task_id)

        fragment_name = get_task_fields(
            self.detail_level,
            self.include_comments,
            self.include_time_entries,
            self.include_template,
        )
        fragment_spread = f"...{list(fragment_name)[0]}"

        return self.add_selection(fragment_spread)

    def build_list(
        self,
        filter_obj: Optional[TaskFilter] = None,
        pagination: Optional[PaginationArgs] = None,
        sort: Optional[SortArgs] = None,
    ) -> str:
        """Build complete list tasks query.

        Args:
            filter_obj: Task filter
            pagination: Pagination arguments
            sort: Sort arguments

        Returns:
            Complete GraphQL query string
        """
        self.list_tasks(filter_obj, pagination, sort)
        args = ", ".join(
            [
                arg
                for arg in [
                    "filter: $filter",
                    "page: $page",
                    "pageSize: $pageSize",
                    "sortField: $sortField",
                    "sortDirection: $sortDirection",
                ]
                if any(var in self._variables for var in arg.split("$")[1:] if "$" in arg)
            ]
        )
        return self.build("tasks", args)

    def build_get(self, task_id: str) -> str:
        """Build complete get task query.

        Args:
            task_id: Task ID

        Returns:
            Complete GraphQL query string
        """
        self.get_task(task_id)
        return self.build("task", "id: $id")


class CommentQueryBuilder(SelectionQueryBuilder):
    """Builder for comment-related queries."""

    def __init__(self, detail_level: str = "core", include_attachments: bool = False):
        """Initialize comment query builder.

        Args:
            detail_level: Level of detail (summary, core, full)
            include_attachments: Whether to include attachment fields
        """
        super().__init__()
        self.detail_level = detail_level
        self.include_attachments = include_attachments
        self.add_fragments(get_comment_fields(detail_level, include_attachments))

    def list_comments(
        self,
        filter_obj: Optional[CommentFilter] = None,
        pagination: Optional[PaginationArgs] = None,
        sort: Optional[SortArgs] = None,
    ) -> "CommentQueryBuilder":
        """Build a list comments query.

        Args:
            filter_obj: Comment filter
            pagination: Pagination arguments
            sort: Sort arguments

        Returns:
            Self for chaining
        """
        # Build arguments
        args = []

        if filter_obj:
            self.add_variable("filter", "CommentFilter", serialize_input(filter_obj))
            args.append("filter: $filter")

        if pagination:
            self.add_variable("page", "Int", pagination.page)
            self.add_variable("pageSize", "Int", pagination.pageSize)
            args.append("page: $page, pageSize: $pageSize")

        if sort:
            self.add_variable("sortBy", "String", sort.field)
            self.add_variable("sortDirection", "SortDirection", sort.direction)
            args.append("sortBy: $sortBy, sortDirection: $sortDirection")

        # Add selections
        fragment_name = f"Comment{self.detail_level.capitalize()}Fields"
        self.add_selection(
            f"""
        items {{
            ...{fragment_name}
        }}
        """
        )
        self.add_selection("pagination { ...PaginationInfo }")
        self.add_fragment("PaginationInfo")

        args_str = ", ".join(args) if args else ""
        return self.build("comments", args_str)

    def get_comment(self, comment_id: str) -> "CommentQueryBuilder":
        """Build a get comment query.

        Args:
            comment_id: Comment ID

        Returns:
            Self for chaining
        """
        self.add_variable("id", "ID!", comment_id)

        fragment_name = f"Comment{self.detail_level.capitalize()}Fields"
        self.add_selection(f"...{fragment_name}")

        return self.build("comment", "id: $id")

    def get_comments_for_entity(
        self,
        entity_type: str,
        entity_id: str,
        pagination: Optional[PaginationArgs] = None,
        sort: Optional[SortArgs] = None,
        include_replies: bool = True,
    ) -> "CommentQueryBuilder":
        """Build a query to get comments for a specific entity.

        Args:
            entity_type: Type of entity (e.g., 'ticket', 'task', 'project')
            entity_id: ID of the entity
            pagination: Pagination arguments
            sort: Sort arguments
            include_replies: Whether to include reply comments

        Returns:
            Self for chaining
        """
        # Create filter for entity
        filter_obj = CommentFilter(
            entity_type=entity_type,
            entity_id=entity_id,
        )

        if not include_replies:
            filter_obj.parent_comment_id = None

        return self.list_comments(filter_obj, pagination, sort)

    def get_comment_replies(
        self,
        parent_comment_id: str,
        pagination: Optional[PaginationArgs] = None,
        sort: Optional[SortArgs] = None,
    ) -> "CommentQueryBuilder":
        """Build a query to get replies to a specific comment.

        Args:
            parent_comment_id: ID of the parent comment
            pagination: Pagination arguments
            sort: Sort arguments

        Returns:
            Self for chaining
        """
        filter_obj = CommentFilter(parent_comment_id=parent_comment_id)
        return self.list_comments(filter_obj, pagination, sort)

    def search_comments(
        self,
        query: str,
        entity_type: Optional[str] = None,
        entity_id: Optional[str] = None,
        pagination: Optional[PaginationArgs] = None,
        sort: Optional[SortArgs] = None,
    ) -> "CommentQueryBuilder":
        """Build a search comments query.

        Args:
            query: Search query string
            entity_type: Optional entity type filter
            entity_id: Optional entity ID filter
            pagination: Pagination arguments
            sort: Sort arguments

        Returns:
            Self for chaining
        """
        filter_obj = CommentFilter(
            content_contains=query,
            entity_type=entity_type,
            entity_id=entity_id,
        )
        return self.list_comments(filter_obj, pagination, sort)


class AssetQueryBuilder(SelectionQueryBuilder):
    """Builder for asset-related queries."""

    def __init__(self, detail_level: str = "core"):
        """Initialize asset query builder.

        Args:
            detail_level: Level of detail (summary, core, full)
        """
        super().__init__()
        self.detail_level = detail_level
        self.add_fragments(get_asset_fields(detail_level))

    def list_assets(
        self,
        filter_obj: Optional[AssetFilter] = None,
        pagination: Optional[PaginationArgs] = None,
        sort: Optional[SortArgs] = None,
    ) -> AssetQueryBuilder:
        """Build a list assets query.

        Args:
            filter_obj: Asset filter
            pagination: Pagination arguments
            sort: Sort arguments

        Returns:
            Self for chaining
        """
        if filter_obj:
            self.add_variable("filter", "AssetFilter", serialize_input(filter_obj))

        if pagination:
            self.add_variable("page", "Int", pagination.page)
            self.add_variable("pageSize", "Int", pagination.pageSize)

        if sort:
            self.add_variable("sortField", "String", sort.field)
            self.add_variable("sortDirection", "SortDirection", sort.direction)

        # Add selections
        fragment_name = get_asset_fields(self.detail_level)
        fragment_spread = f"...{list(fragment_name)[0]}"

        return (
            self.add_selection(
                f"""items {{
  {fragment_spread}
}}"""
            )
            .add_selection(
                """pagination {
  ...PaginationInfo
}"""
            )
            .add_fragment("PaginationInfo")
        )

    def get_asset(self, asset_id: str) -> AssetQueryBuilder:
        """Build a get asset by ID query.

        Args:
            asset_id: Asset ID

        Returns:
            Self for chaining
        """
        self.add_variable("id", "ID!", asset_id)

        fragment_name = get_asset_fields(self.detail_level)
        fragment_spread = f"...{list(fragment_name)[0]}"

        return self.add_selection(fragment_spread)

    def build_list(
        self,
        filter_obj: Optional[AssetFilter] = None,
        pagination: Optional[PaginationArgs] = None,
        sort: Optional[SortArgs] = None,
    ) -> str:
        """Build complete list assets query."""
        self.list_assets(filter_obj, pagination, sort)
        args_list = []

        if "filter" in self._variables:
            args_list.append("filter: $filter")
        if "page" in self._variables:
            args_list.append("page: $page, pageSize: $pageSize")
        if "sortField" in self._variables:
            args_list.append("sortField: $sortField, sortDirection: $sortDirection")

        args = ", ".join(args_list)
        return self.build("assets", args)

    def build_get(self, asset_id: str) -> str:
        """Build complete get asset query."""
        self.get_asset(asset_id)
        return self.build("asset", "id: $id")


class UserQueryBuilder(SelectionQueryBuilder):
    """Builder for user-related queries."""

    def __init__(self, detail_level: str = "core"):
        """Initialize user query builder.

        Args:
            detail_level: Level of detail (summary, core, full)
        """
        super().__init__()
        self.detail_level = detail_level
        self.add_fragments(get_user_fields(detail_level))

    def list_users(
        self,
        filter_obj: Optional[UserFilter] = None,
        pagination: Optional[PaginationArgs] = None,
        sort: Optional[SortArgs] = None,
    ) -> "UserQueryBuilder":
        """Build a list users query.

        Args:
            filter_obj: User filter
            pagination: Pagination arguments
            sort: Sort arguments

        Returns:
            Self for chaining
        """
        # Build arguments
        args = []

        if filter_obj:
            self.add_variable("filter", "UserFilter", serialize_input(filter_obj))
            args.append("filter: $filter")

        if pagination:
            self.add_variable("page", "Int", pagination.page)
            self.add_variable("pageSize", "Int", pagination.pageSize)
            args.append("page: $page, pageSize: $pageSize")

        if sort:
            self.add_variable("sortField", "String", sort.field)
            self.add_variable("sortDirection", "SortDirection", sort.direction)
            args.append("sortField: $sortField, sortDirection: $sortDirection")

        # Add selections
        fragment_name = list(get_user_fields(self.detail_level))[0]
        fragment_spread = f"...{fragment_name}"

        return (
            self.add_selection(
                f"""items {{
  {fragment_spread}
}}"""
            )
            .add_selection(
                """pagination {
  ...PaginationInfo
}"""
            )
            .add_fragment("PaginationInfo")
        )

    def get_user(self, user_id: str) -> "UserQueryBuilder":
        """Build a get user by ID query.

        Args:
            user_id: User ID

        Returns:
            Self for chaining
        """
        self.add_variable("id", "ID!", user_id)
        fragment_name = list(get_user_fields(self.detail_level))[0]
        fragment_spread = f"...{fragment_name}"
        return self.add_selection(fragment_spread)

    def build_list(
        self,
        filter_obj: Optional[UserFilter] = None,
        pagination: Optional[PaginationArgs] = None,
        sort: Optional[SortArgs] = None,
    ) -> str:
        """Build complete list users query.

        Args:
            filter_obj: User filter
            pagination: Pagination arguments
            sort: Sort arguments

        Returns:
            Complete GraphQL query string
        """
        self.list_users(filter_obj, pagination, sort)

        # Build args list for query
        args_list = []
        if filter_obj:
            args_list.append("filter: $filter")
        if pagination:
            args_list.extend(["page: $page", "pageSize: $pageSize"])
        if sort:
            args_list.extend(["sortField: $sortField", "sortDirection: $sortDirection"])

        args = ", ".join(args_list)
        return self.build("users", args)

    def build_get(self, user_id: str) -> str:
        """Build complete get user query.

        Args:
            user_id: User ID

        Returns:
            Complete GraphQL query string
        """
        self.get_user(user_id)
        return self.build("user", "id: $id")


class ProjectQueryBuilder(SelectionQueryBuilder):
    """Builder for project-related queries."""

    def __init__(
        self,
        detail_level: str = "core",
        include_milestones: bool = False,
        include_tasks: bool = False,
        include_time_entries: bool = False,
        task_detail: str = "core",
    ):
        """Initialize project query builder.

        Args:
            detail_level: Level of detail (summary, core, full)
            include_milestones: Whether to include milestone fields
            include_tasks: Whether to include task fields
            include_time_entries: Whether to include time entry fields
            task_detail: Level of detail for tasks (core, full)
        """
        super().__init__()
        self.detail_level = detail_level
        self.include_milestones = include_milestones
        self.include_tasks = include_tasks
        self.include_time_entries = include_time_entries
        self.task_detail = task_detail

        project_fragments = get_project_fields(
            detail_level=detail_level,
            include_milestones=include_milestones,
            include_tasks=include_tasks,
            include_time_entries=include_time_entries,
            task_detail=task_detail,
        )
        self.add_fragments(project_fragments)

    def list_projects(
        self,
        filter_obj: Optional[ProjectFilter] = None,
        pagination: Optional[PaginationArgs] = None,
        sort: Optional[SortArgs] = None,
    ) -> ProjectQueryBuilder:
        """Build a list projects query.

        Args:
            filter_obj: Project filter
            pagination: Pagination arguments
            sort: Sort arguments

        Returns:
            Self for chaining
        """
        # Build arguments
        args = []

        if filter_obj:
            self.add_variable("filter", "ProjectFilter", serialize_input(filter_obj))
            args.append("filter: $filter")

        if pagination:
            self.add_variable("page", "Int", pagination.page)
            self.add_variable("pageSize", "Int", pagination.pageSize)
            args.append("page: $page, pageSize: $pageSize")

        if sort:
            self.add_variable("sortField", "String", sort.field)
            self.add_variable("sortDirection", "SortDirection", sort.direction)
            args.append("sortField: $sortField, sortDirection: $sortDirection")

        # Add selections
        project_fragments = get_project_fields(
            detail_level=self.detail_level,
            include_milestones=self.include_milestones,
            include_tasks=self.include_tasks,
            include_time_entries=self.include_time_entries,
            task_detail=self.task_detail,
        )

        # Get main project fragment
        main_fragment = None
        for fragment in project_fragments:
            if (
                "ProjectSummaryFields" in fragment
                or "ProjectCoreFields" in fragment
                or "ProjectFullFields" in fragment
            ):
                main_fragment = fragment
                break

        if not main_fragment:
            main_fragment = "ProjectCoreFields"

        items_selection = f"""items {{
  ...{main_fragment}"""

        # Add nested selections for milestones, tasks, etc.
        if self.include_milestones:
            items_selection += """
  milestones {
    ...ProjectMilestoneFields
  }"""

        if self.include_tasks:
            task_fragment = (
                "ProjectTaskCoreFields" if self.task_detail == "core" else "ProjectTaskFullFields"
            )
            items_selection += f"""
  tasks {{
    ...{task_fragment}
  }}"""

        if self.include_time_entries:
            items_selection += """
  timeEntries {
    ...ProjectTimeEntryFields
  }"""

        items_selection += "\n}"

        return (
            self.add_selection(items_selection)
            .add_selection(
                """pagination {
  ...PaginationInfo
}"""
            )
            .add_fragment("PaginationInfo")
        )

    def get_project(self, project_id: str) -> ProjectQueryBuilder:
        """Build a get project by ID query.

        Args:
            project_id: Project ID

        Returns:
            Self for chaining
        """
        self.add_variable("id", "ID!", project_id)

        project_fragments = get_project_fields(
            detail_level=self.detail_level,
            include_milestones=self.include_milestones,
            include_tasks=self.include_tasks,
            include_time_entries=self.include_time_entries,
            task_detail=self.task_detail,
        )

        # Get main project fragment
        main_fragment = None
        for fragment in project_fragments:
            if (
                "ProjectSummaryFields" in fragment
                or "ProjectCoreFields" in fragment
                or "ProjectFullFields" in fragment
            ):
                main_fragment = fragment
                break

        if not main_fragment:
            main_fragment = "ProjectCoreFields"

        selection = f"...{main_fragment}"

        # Add nested selections
        if self.include_milestones:
            selection += """
milestones {
  ...ProjectMilestoneFields
}"""

        if self.include_tasks:
            task_fragment = (
                "ProjectTaskCoreFields" if self.task_detail == "core" else "ProjectTaskFullFields"
            )
            selection += f"""
tasks {{
  ...{task_fragment}
}}"""

        if self.include_time_entries:
            selection += """
timeEntries {
  ...ProjectTimeEntryFields
}"""

        return self.add_selection(selection)

    def build_list(
        self,
        filter_obj: Optional[ProjectFilter] = None,
        pagination: Optional[PaginationArgs] = None,
        sort: Optional[SortArgs] = None,
    ) -> str:
        """Build list projects query string."""
        self.list_projects(filter_obj, pagination, sort)
        args = ", ".join(
            f"{k}: ${k}" for k in self._variable_definitions.keys() if k in self._variables
        )
        return self.build("projects", args)

    def build_get(self, project_id: str) -> str:
        """Build get project query string."""
        self.get_project(project_id)
        return self.build("project", "id: $id")


class ClientMutationBuilder(MutationBuilder):
    """Builder for client mutations."""

    def __init__(self, detail_level: str = "core"):
        """Initialize client mutation builder.

        Args:
            detail_level: Level of detail for returned fields
        """
        super().__init__()
        self.detail_level = detail_level
        self.add_fragments(get_client_fields(detail_level))

        # Add return fields
        fragment_name = list(get_client_fields(detail_level))[0]
        self.return_field(f"...{fragment_name}")

    def create_client(self, input_data: ClientInput) -> str:
        """Build create client mutation.

        Args:
            input_data: Client input data

        Returns:
            Complete GraphQL mutation string
        """
        self.add_variable("input", "ClientInput!", serialize_input(input_data))
        return self.mutation_field("createClient", "input: $input").build()

    def update_client(self, client_id: str, input_data: ClientInput) -> str:
        """Build update client mutation.

        Args:
            client_id: Client ID
            input_data: Client input data

        Returns:
            Complete GraphQL mutation string
        """
        self.add_variable("id", "ID!", client_id)
        self.add_variable("input", "ClientInput!", serialize_input(input_data))
        return self.mutation_field("updateClient", "id: $id, input: $input").build()

    def delete_client(self, client_id: str) -> str:
        """Build delete client mutation.

        Args:
            client_id: Client ID

        Returns:
            Complete GraphQL mutation string
        """
        self.add_variable("id", "ID!", client_id)
        self._return_fields = ["success", "message"]  # Override return fields
        return self.mutation_field("deleteClient", "id: $id").build()


class TicketMutationBuilder(MutationBuilder):
    """Builder for ticket mutations."""

    def __init__(self, detail_level: str = "core"):
        """Initialize ticket mutation builder.

        Args:
            detail_level: Level of detail for returned fields
        """
        super().__init__()
        self.detail_level = detail_level
        fragment_names = get_ticket_fields(detail_level)
        self.add_fragments(fragment_names)

        # Add return fields
        main_fragment = [name for name in fragment_names if "Comment" not in name][0]
        self.return_field(f"...{main_fragment}")

    def create_ticket(self, input_data: TicketInput) -> str:
        """Build create ticket mutation."""
        self.add_variable("input", "TicketInput!", serialize_input(input_data))
        return self.mutation_field("createTicket", "input: $input").build()

    def update_ticket(self, ticket_id: str, input_data: TicketInput) -> str:
        """Build update ticket mutation."""
        self.add_variable("id", "ID!", ticket_id)
        self.add_variable("input", "TicketInput!", serialize_input(input_data))
        return self.mutation_field("updateTicket", "id: $id, input: $input").build()

    def delete_ticket(self, ticket_id: str) -> str:
        """Build delete ticket mutation."""
        self.add_variable("id", "ID!", ticket_id)
        self._return_fields = ["success", "message"]
        return self.mutation_field("deleteTicket", "id: $id").build()


class ProjectMutationBuilder(MutationBuilder):
    """Builder for project mutations."""

    def __init__(self, detail_level: str = "core"):
        """Initialize project mutation builder.

        Args:
            detail_level: Level of detail for returned fields
        """
        super().__init__()
        self.detail_level = detail_level

        project_fragments = get_project_fields(detail_level)
        self.add_fragments(project_fragments)

        # Set return fields based on fragment
        main_fragment = None
        for fragment in project_fragments:
            if (
                "ProjectSummaryFields" in fragment
                or "ProjectCoreFields" in fragment
                or "ProjectFullFields" in fragment
            ):
                main_fragment = fragment
                break

        if not main_fragment:
            main_fragment = "ProjectCoreFields"

        self._return_fields = [f"...{main_fragment}"]

    def create_project(self, input_data: ProjectInput) -> str:
        """Build create project mutation."""
        self.add_variable("input", "ProjectInput!", serialize_input(input_data))
        return self.mutation_field("createProject", "input: $input").build()

    def update_project(self, project_id: str, input_data: ProjectInput) -> str:
        """Build update project mutation."""
        self.add_variable("id", "ID!", project_id)
        self.add_variable("input", "ProjectInput!", serialize_input(input_data))
        return self.mutation_field("updateProject", "id: $id, input: $input").build()

    def delete_project(self, project_id: str) -> str:
        """Build delete project mutation."""
        self.add_variable("id", "ID!", project_id)
        self._return_fields = ["success", "message"]
        return self.mutation_field("deleteProject", "id: $id").build()

    def create_milestone(self, input_data: ProjectMilestoneInput) -> str:
        """Build create project milestone mutation."""
        self.add_variable("input", "ProjectMilestoneInput!", serialize_input(input_data))
        self._return_fields = ["...ProjectMilestoneFields"]
        self.add_fragment("ProjectMilestoneFields")
        return self.mutation_field("createProjectMilestone", "input: $input").build()

    def update_milestone(self, milestone_id: str, input_data: ProjectMilestoneInput) -> str:
        """Build update project milestone mutation."""
        self.add_variable("id", "ID!", milestone_id)
        self.add_variable("input", "ProjectMilestoneInput!", serialize_input(input_data))
        self._return_fields = ["...ProjectMilestoneFields"]
        self.add_fragment("ProjectMilestoneFields")
        return self.mutation_field("updateProjectMilestone", "id: $id, input: $input").build()

    def delete_milestone(self, milestone_id: str) -> str:
        """Build delete project milestone mutation."""
        self.add_variable("id", "ID!", milestone_id)
        self._return_fields = ["success", "message"]
        return self.mutation_field("deleteProjectMilestone", "id: $id").build()

    def create_task(self, input_data: ProjectTaskInput) -> str:
        """Build create project task mutation."""
        self.add_variable("input", "ProjectTaskInput!", serialize_input(input_data))
        self._return_fields = ["...ProjectTaskFullFields"]
        self.add_fragment("ProjectTaskFullFields")
        return self.mutation_field("createProjectTask", "input: $input").build()

    def update_task(self, task_id: str, input_data: ProjectTaskInput) -> str:
        """Build update project task mutation."""
        self.add_variable("id", "ID!", task_id)
        self.add_variable("input", "ProjectTaskInput!", serialize_input(input_data))
        self._return_fields = ["...ProjectTaskFullFields"]
        self.add_fragment("ProjectTaskFullFields")
        return self.mutation_field("updateProjectTask", "id: $id, input: $input").build()

    def delete_task(self, task_id: str) -> str:
        """Build delete project task mutation."""
        self.add_variable("id", "ID!", task_id)
        self._return_fields = ["success", "message"]
        return self.mutation_field("deleteProjectTask", "id: $id").build()

    def create_time_entry(self, input_data: ProjectTimeEntryInput) -> str:
        """Build create project time entry mutation."""
        self.add_variable("input", "ProjectTimeEntryInput!", serialize_input(input_data))
        self._return_fields = ["...ProjectTimeEntryFields"]
        self.add_fragment("ProjectTimeEntryFields")
        return self.mutation_field("createProjectTimeEntry", "input: $input").build()

    def update_time_entry(self, time_entry_id: str, input_data: ProjectTimeEntryInput) -> str:
        """Build update project time entry mutation."""
        self.add_variable("id", "ID!", time_entry_id)
        self.add_variable("input", "ProjectTimeEntryInput!", serialize_input(input_data))
        self._return_fields = ["...ProjectTimeEntryFields"]
        self.add_fragment("ProjectTimeEntryFields")
        return self.mutation_field("updateProjectTimeEntry", "id: $id, input: $input").build()

    def delete_time_entry(self, time_entry_id: str) -> str:
        """Build delete project time entry mutation."""
        self.add_variable("id", "ID!", time_entry_id)
        self._return_fields = ["success", "message"]
        return self.mutation_field("deleteProjectTimeEntry", "id: $id").build()


class CommentMutationBuilder(MutationBuilder):
    """Builder for comment mutations."""

    def __init__(self, detail_level: str = "core"):
        """Initialize comment mutation builder.

        Args:
            detail_level: Level of detail for returned fields
        """
        super().__init__()
        self.detail_level = detail_level
        self.add_fragments(get_comment_fields(detail_level))

    def create_comment(self, input_data: CommentInput) -> str:
        """Build create comment mutation."""
        self.add_variable("input", "CommentInput!", serialize_input(input_data))

        fragment_name = f"Comment{self.detail_level.capitalize()}Fields"
        self._return_fields = [f"...{fragment_name}"]

        return self.mutation_field("createComment", "input: $input").build()

    def update_comment(self, comment_id: str, input_data: CommentInput) -> str:
        """Build update comment mutation."""
        self.add_variable("id", "ID!", comment_id)
        self.add_variable("input", "CommentInput!", serialize_input(input_data))

        fragment_name = f"Comment{self.detail_level.capitalize()}Fields"
        self._return_fields = [f"...{fragment_name}"]

        return self.mutation_field("updateComment", "id: $id, input: $input").build()

    def delete_comment(self, comment_id: str) -> str:
        """Build delete comment mutation."""
        self.add_variable("id", "ID!", comment_id)
        self._return_fields = ["success", "message"]
        return self.mutation_field("deleteComment", "id: $id").build()

    def add_comment_to_entity(
        self, entity_type: str, entity_id: str, content: str, is_internal: bool = False
    ) -> str:
        """Build mutation to add a comment to an entity.

        Args:
            entity_type: Type of entity (e.g., 'ticket', 'task', 'project')
            entity_id: ID of the entity
            content: Comment content
            is_internal: Whether the comment is internal

        Returns:
            GraphQL mutation string
        """
        input_data = CommentInput(
            entity_type=entity_type,
            entity_id=entity_id,
            content=content,
            is_internal=is_internal,
        )
        return self.create_comment(input_data)

    def reply_to_comment(
        self, parent_comment_id: str, content: str, is_internal: bool = False
    ) -> str:
        """Build mutation to reply to a comment.

        Args:
            parent_comment_id: ID of the parent comment
            content: Reply content
            is_internal: Whether the reply is internal

        Returns:
            GraphQL mutation string
        """
        # Get the parent comment's entity info from context
        # In practice, this would need the entity_type and entity_id from the parent
        # For now, we'll create a basic reply structure
        input_data = CommentInput(
            entity_type="",  # This should be filled from parent context
            entity_id="",  # This should be filled from parent context
            content=content,
            is_internal=is_internal,
            parent_comment_id=parent_comment_id,
        )
        return self.create_comment(input_data)


class UserMutationBuilder(MutationBuilder):
    """Builder for user mutations."""

    def __init__(self, detail_level: str = "core"):
        """Initialize user mutation builder.

        Args:
            detail_level: Level of detail for returned fields
        """
        super().__init__()
        self.detail_level = detail_level
        fragment_names = get_user_fields(detail_level)
        self.add_fragments(fragment_names)

        # Add return fields
        main_fragment = list(fragment_names)[0]
        self.return_field(f"...{main_fragment}")

    def create_user(self, input_data: UserInput) -> str:
        """Build create user mutation.

        Args:
            input_data: User input data

        Returns:
            Complete GraphQL mutation string
        """
        self.add_variable("input", "UserInput!", serialize_input(input_data))
        return self.mutation_field("createUser", "input: $input").build()

    def update_user(self, user_id: str, input_data: UserInput) -> str:
        """Build update user mutation.

        Args:
            user_id: User ID
            input_data: User input data

        Returns:
            Complete GraphQL mutation string
        """
        self.add_variable("id", "ID!", user_id)
        self.add_variable("input", "UserInput!", serialize_input(input_data))
        return self.mutation_field("updateUser", "id: $id, input: $input").build()

    def delete_user(self, user_id: str) -> str:
        """Build delete user mutation.

        Args:
            user_id: User ID

        Returns:
            Complete GraphQL mutation string
        """
        self.add_variable("id", "ID!", user_id)
        self._return_fields = ["success", "message"]  # Override return fields
        return self.mutation_field("deleteUser", "id: $id").build()


# Factory functions for easy builder creation
def create_client_query_builder(detail_level: str = "core") -> ClientQueryBuilder:
    """Create a client query builder.

    Args:
        detail_level: Level of detail (summary, core, full)

    Returns:
        ClientQueryBuilder instance
    """
    return ClientQueryBuilder(detail_level)


def create_ticket_query_builder(
    detail_level: str = "core", include_comments: bool = False
) -> TicketQueryBuilder:
    """Create a ticket query builder.

    Args:
        detail_level: Level of detail (summary, core, full)
        include_comments: Whether to include comment fields

    Returns:
        TicketQueryBuilder instance
    """
    return TicketQueryBuilder(detail_level, include_comments)


def create_asset_query_builder(detail_level: str = "core") -> AssetQueryBuilder:
    """Create an asset query builder.

    Args:
        detail_level: Level of detail (summary, core, full)

    Returns:
        AssetQueryBuilder instance
    """
    return AssetQueryBuilder(detail_level)


def create_project_query_builder(
    detail_level: str = "core",
    include_milestones: bool = False,
    include_tasks: bool = False,
    include_time_entries: bool = False,
    task_detail: str = "core",
) -> ProjectQueryBuilder:
    """Create a project query builder.

    Args:
        detail_level: Level of detail for projects (summary, core, full)
        include_milestones: Whether to include milestone fields
        include_tasks: Whether to include task fields
        include_time_entries: Whether to include time entry fields
        task_detail: Level of detail for tasks (core, full)

    Returns:
        ProjectQueryBuilder instance
    """
    return ProjectQueryBuilder(
        detail_level=detail_level,
        include_milestones=include_milestones,
        include_tasks=include_tasks,
        include_time_entries=include_time_entries,
        task_detail=task_detail,
    )


def create_client_mutation_builder(detail_level: str = "core") -> ClientMutationBuilder:
    """Create a client mutation builder.

    Args:
        detail_level: Level of detail for returned fields

    Returns:
        ClientMutationBuilder instance
    """
    return ClientMutationBuilder(detail_level)


def create_ticket_mutation_builder(detail_level: str = "core") -> TicketMutationBuilder:
    """Create a ticket mutation builder.

    Args:
        detail_level: Level of detail for returned fields

    Returns:
        TicketMutationBuilder instance
    """
    return TicketMutationBuilder(detail_level)


<<<<<<< HEAD
def create_project_mutation_builder(detail_level: str = "core") -> ProjectMutationBuilder:
    """Create a project mutation builder.

    Args:
        detail_level: Level of detail for returned fields

    Returns:
        ProjectMutationBuilder instance
    """
    return ProjectMutationBuilder(detail_level)


def create_task_query_builder(
    detail_level: str = "core",
    include_comments: bool = False,
    include_time_entries: bool = False,
    include_template: bool = False,
) -> TaskQueryBuilder:
    """Create a task query builder.

    Args:
        detail_level: Level of detail (summary, core, full)
        include_comments: Whether to include comment fields
        include_time_entries: Whether to include time entry fields
        include_template: Whether to include template fields

    Returns:
        TaskQueryBuilder instance
    """
    return TaskQueryBuilder(detail_level, include_comments, include_time_entries, include_template)


def create_comment_query_builder(
    detail_level: str = "core", include_attachments: bool = False
) -> CommentQueryBuilder:
    """Create a comment query builder.

    Args:
        detail_level: Level of detail (summary, core, full)
        include_attachments: Whether to include attachment fields

    Returns:
        CommentQueryBuilder instance
    """
    return CommentQueryBuilder(detail_level, include_attachments)


def create_comment_mutation_builder(detail_level: str = "core") -> CommentMutationBuilder:
    """Create a comment mutation builder.
=======
# Time Entry Builders
class TimeEntryQueryBuilder(SelectionQueryBuilder):
    """Builder for time entry-related queries."""

    def __init__(self, detail_level: str = "core"):
        """Initialize time entry query builder.

        Args:
            detail_level: Level of detail (summary, core, full)
        """
        super().__init__()
        self._detail_level = detail_level

        # Add fragments for time entries
        fragments = get_time_entry_fields(detail_level)
        self.add_fragments(fragments)

    def build_get(self, time_entry_id: str) -> str:
        """Build query to get a single time entry.

        Args:
            time_entry_id: Time entry ID

        Returns:
            GraphQL query string
        """
        self.add_variable("id", "ID!", time_entry_id)

        fragments_str = build_fragments_string(self._fragments)
        spreads = "\n  ".join(f"...{name}" for name in sorted(self._fragments))

        query = f"""query GetTimeEntry($id: ID!) {{
  timeEntry(id: $id) {{
    {spreads}
  }}
}}

{fragments_str}"""

        return query

    def build_list(
        self,
        filter_obj: Optional[TimeEntryFilter] = None,
        pagination: Optional[PaginationArgs] = None,
        sort: Optional[SortArgs] = None,
    ) -> str:
        """Build query to list time entries.

        Args:
            filter_obj: Filter conditions
            pagination: Pagination settings
            sort: Sort settings

        Returns:
            GraphQL query string
        """
        # Add variables
        if filter_obj:
            self.add_variable("filters", "TimeEntryFilter", serialize_input(filter_obj))

        if pagination:
            self.add_variable("page", "Int!", pagination.page)
            self.add_variable("pageSize", "Int!", pagination.pageSize)
        else:
            self.add_variable("page", "Int!", 1)
            self.add_variable("pageSize", "Int!", 50)

        if sort:
            self.add_variable("sortBy", "String", sort.field)
            self.add_variable("sortOrder", "SortOrder", sort.direction)

        fragments_str = build_fragments_string(self._fragments)
        spreads = "\n      ".join(f"...{name}" for name in sorted(self._fragments))

        query = f"""query ListTimeEntries($page: Int!, $pageSize: Int!, $filters: TimeEntryFilter, $sortBy: String, $sortOrder: SortOrder) {{
  timeEntries(page: $page, pageSize: $pageSize, filters: $filters, sortBy: $sortBy, sortOrder: $sortOrder) {{
    items {{
      {spreads}
    }}
    pagination {{
      page
      pageSize
      total
      hasNextPage
      hasPreviousPage
    }}
  }}
}}

{fragments_str}"""

        return query

    def build_search(self, search_query: str, pagination: Optional[PaginationArgs] = None) -> str:
        """Build query to search time entries.

        Args:
            search_query: Search query string
            pagination: Pagination settings

        Returns:
            GraphQL query string
        """
        self.add_variable("query", "String!", search_query)

        if pagination:
            self.add_variable("page", "Int!", pagination.page)
            self.add_variable("pageSize", "Int!", pagination.pageSize)
        else:
            self.add_variable("page", "Int!", 1)
            self.add_variable("pageSize", "Int!", 50)

        fragments_str = build_fragments_string(self._fragments)
        spreads = "\n      ".join(f"...{name}" for name in sorted(self._fragments))

        query = f"""query SearchTimeEntries($query: String!, $page: Int!, $pageSize: Int!) {{
  searchTimeEntries(query: $query, page: $page, pageSize: $pageSize) {{
    items {{
      {spreads}
    }}
    pagination {{
      page
      pageSize
      total
      hasNextPage
      hasPreviousPage
    }}
  }}
}}

{fragments_str}"""

        return query


class TimerQueryBuilder(SelectionQueryBuilder):
    """Builder for timer-related queries."""

    def __init__(self):
        """Initialize timer query builder."""
        super().__init__()

        # Add fragments for timers
        fragments = get_timer_fields()
        self.add_fragments(fragments)

    def build_get(self, timer_id: str) -> str:
        """Build query to get a single timer.

        Args:
            timer_id: Timer ID

        Returns:
            GraphQL query string
        """
        self.add_variable("id", "ID!", timer_id)

        fragments_str = build_fragments_string(self._fragments)
        spreads = "\n  ".join(f"...{name}" for name in sorted(self._fragments))

        query = f"""query GetTimer($id: ID!) {{
  timer(id: $id) {{
    {spreads}
  }}
}}

{fragments_str}"""

        return query

    def build_list(
        self,
        filter_obj: Optional[TimerFilter] = None,
        pagination: Optional[PaginationArgs] = None,
    ) -> str:
        """Build query to list timers.

        Args:
            filter_obj: Filter conditions
            pagination: Pagination settings

        Returns:
            GraphQL query string
        """
        # Add variables
        if filter_obj:
            self.add_variable("filters", "TimerFilter", serialize_input(filter_obj))

        if pagination:
            self.add_variable("page", "Int!", pagination.page)
            self.add_variable("pageSize", "Int!", pagination.pageSize)
        else:
            self.add_variable("page", "Int!", 1)
            self.add_variable("pageSize", "Int!", 50)

        fragments_str = build_fragments_string(self._fragments)
        spreads = "\n      ".join(f"...{name}" for name in sorted(self._fragments))

        query = f"""query ListTimers($page: Int!, $pageSize: Int!, $filters: TimerFilter) {{
  timers(page: $page, pageSize: $pageSize, filters: $filters) {{
    items {{
      {spreads}
    }}
    pagination {{
      page
      pageSize
      total
      hasNextPage
      hasPreviousPage
    }}
  }}
}}

{fragments_str}"""

        return query

    def build_active_timer(self, user_id: str) -> str:
        """Build query to get active timer for a user.

        Args:
            user_id: User ID

        Returns:
            GraphQL query string
        """
        self.add_variable("userId", "ID!", user_id)

        fragments_str = build_fragments_string(self._fragments)
        spreads = "\n  ".join(f"...{name}" for name in sorted(self._fragments))

        query = f"""query GetActiveTimer($userId: ID!) {{
  activeTimer(userId: $userId) {{
    {spreads}
  }}
}}

{fragments_str}"""

        return query


class TimeEntryMutationBuilder(MutationBuilder):
    """Builder for time entry mutations."""

    def __init__(self, detail_level: str = "core"):
        """Initialize time entry mutation builder.

        Args:
            detail_level: Level of detail for returned fields
        """
        super().__init__()
        self._detail_level = detail_level

        # Add fragments for time entries
        fragments = get_time_entry_fields(detail_level)
        self.add_fragments(fragments)

    def build_create(self, input_data: TimeEntryInput) -> str:
        """Build mutation to create a time entry.

        Args:
            input_data: Time entry input data

        Returns:
            GraphQL mutation string
        """
        self.add_variable("input", "CreateTimeEntryInput!", serialize_input(input_data))

        fragments_str = build_fragments_string(self._fragments)
        spreads = "\n  ".join(f"...{name}" for name in sorted(self._fragments))

        mutation = f"""mutation CreateTimeEntry($input: CreateTimeEntryInput!) {{
  createTimeEntry(input: $input) {{
    {spreads}
  }}
}}

{fragments_str}"""

        return mutation

    def build_update(self, time_entry_id: str, input_data: TimeEntryInput) -> str:
        """Build mutation to update a time entry.

        Args:
            time_entry_id: Time entry ID
            input_data: Time entry input data

        Returns:
            GraphQL mutation string
        """
        self.add_variable("id", "ID!", time_entry_id)
        self.add_variable("input", "UpdateTimeEntryInput!", serialize_input(input_data))

        fragments_str = build_fragments_string(self._fragments)
        spreads = "\n  ".join(f"...{name}" for name in sorted(self._fragments))

        mutation = f"""mutation UpdateTimeEntry($id: ID!, $input: UpdateTimeEntryInput!) {{
  updateTimeEntry(id: $id, input: $input) {{
    {spreads}
  }}
}}

{fragments_str}"""

        return mutation

    def build_delete(self, time_entry_id: str) -> str:
        """Build mutation to delete a time entry.

        Args:
            time_entry_id: Time entry ID

        Returns:
            GraphQL mutation string
        """
        self.add_variable("id", "ID!", time_entry_id)

        mutation = """mutation DeleteTimeEntry($id: ID!) {
  deleteTimeEntry(id: $id) {
    success
    message
  }
}"""

        return mutation

    def build_bulk_approve(self, approval_input: TimeEntryApprovalInput) -> str:
        """Build mutation to bulk approve/reject time entries.

        Args:
            approval_input: Approval input data

        Returns:
            GraphQL mutation string
        """
        self.add_variable("input", "TimeEntryApprovalInput!", serialize_input(approval_input))

        fragments_str = build_fragments_string(self._fragments)
        spreads = "\n      ".join(f"...{name}" for name in sorted(self._fragments))

        mutation = f"""mutation BulkApproveTimeEntries($input: TimeEntryApprovalInput!) {{
  bulkApproveTimeEntries(input: $input) {{
    timeEntries {{
      {spreads}
    }}
    success
    message
  }}
}}

{fragments_str}"""

        return mutation


class TimerMutationBuilder(MutationBuilder):
    """Builder for timer mutations."""

    def __init__(self):
        """Initialize timer mutation builder."""
        super().__init__()

        # Add fragments for timers
        fragments = get_timer_fields()
        self.add_fragments(fragments)

    def build_start(self, input_data: TimerInput) -> str:
        """Build mutation to start a timer.

        Args:
            input_data: Timer input data

        Returns:
            GraphQL mutation string
        """
        self.add_variable("input", "StartTimerInput!", serialize_input(input_data))

        fragments_str = build_fragments_string(self._fragments)
        spreads = "\n  ".join(f"...{name}" for name in sorted(self._fragments))

        mutation = f"""mutation StartTimer($input: StartTimerInput!) {{
  startTimer(input: $input) {{
    {spreads}
  }}
}}

{fragments_str}"""

        return mutation

    def build_stop(self, timer_id: str) -> str:
        """Build mutation to stop a timer.

        Args:
            timer_id: Timer ID

        Returns:
            GraphQL mutation string
        """
        self.add_variable("timerId", "ID!", timer_id)

        fragments_str = build_fragments_string(self._fragments)
        time_entry_fragments = get_time_entry_fields("core")
        combined_fragments = self._fragments.union(time_entry_fragments)
        all_fragments_str = build_fragments_string(combined_fragments)

        timer_spreads = "\n    ".join(f"...{name}" for name in sorted(self._fragments))
        time_entry_spreads = "\n    ".join(f"...{name}" for name in sorted(time_entry_fragments))

        mutation = f"""mutation StopTimer($timerId: ID!) {{
  stopTimer(timerId: $timerId) {{
    timer {{
      {timer_spreads}
    }}
    timeEntry {{
      {time_entry_spreads}
    }}
  }}
}}

{all_fragments_str}"""

        return mutation

    def build_pause(self, timer_id: str) -> str:
        """Build mutation to pause a timer.

        Args:
            timer_id: Timer ID

        Returns:
            GraphQL mutation string
        """
        self.add_variable("timerId", "ID!", timer_id)

        fragments_str = build_fragments_string(self._fragments)
        spreads = "\n  ".join(f"...{name}" for name in sorted(self._fragments))

        mutation = f"""mutation PauseTimer($timerId: ID!) {{
  pauseTimer(timerId: $timerId) {{
    {spreads}
  }}
}}

{fragments_str}"""

        return mutation

    def build_resume(self, timer_id: str) -> str:
        """Build mutation to resume a timer.

        Args:
            timer_id: Timer ID

        Returns:
            GraphQL mutation string
        """
        self.add_variable("timerId", "ID!", timer_id)

        fragments_str = build_fragments_string(self._fragments)
        spreads = "\n  ".join(f"...{name}" for name in sorted(self._fragments))

        mutation = f"""mutation ResumeTimer($timerId: ID!) {{
  resumeTimer(timerId: $timerId) {{
    {spreads}
  }}
}}

{fragments_str}"""

        return mutation


# Factory functions for time entry builders
def create_time_entry_query_builder(detail_level: str = "core") -> TimeEntryQueryBuilder:
    """Create a time entry query builder.
>>>>>>> 63c83cd8

    Args:
        detail_level: Level of detail (summary, core, full)

    Returns:
<<<<<<< HEAD
        CommentMutationBuilder instance
    """
    return CommentMutationBuilder(detail_level)


def create_user_query_builder(detail_level: str = "core") -> UserQueryBuilder:
    """Create a user query builder.

    Args:
        detail_level: Level of detail (summary, core, full)

    Returns:
        UserQueryBuilder instance
    """
    return UserQueryBuilder(detail_level)


def create_user_mutation_builder(detail_level: str = "core") -> UserMutationBuilder:
    """Create a user mutation builder.
=======
        TimeEntryQueryBuilder instance
    """
    return TimeEntryQueryBuilder(detail_level)


def create_timer_query_builder() -> TimerQueryBuilder:
    """Create a timer query builder.

    Returns:
        TimerQueryBuilder instance
    """
    return TimerQueryBuilder()


def create_time_entry_mutation_builder(detail_level: str = "core") -> TimeEntryMutationBuilder:
    """Create a time entry mutation builder.
>>>>>>> 63c83cd8

    Args:
        detail_level: Level of detail for returned fields

    Returns:
<<<<<<< HEAD
        UserMutationBuilder instance
    """
    return UserMutationBuilder(detail_level)
=======
        TimeEntryMutationBuilder instance
    """
    return TimeEntryMutationBuilder(detail_level)


def create_timer_mutation_builder() -> TimerMutationBuilder:
    """Create a timer mutation builder.

    Returns:
        TimerMutationBuilder instance
    """
    return TimerMutationBuilder()
>>>>>>> 63c83cd8
<|MERGE_RESOLUTION|>--- conflicted
+++ resolved
@@ -20,13 +20,10 @@
     get_project_fields,
     get_task_fields,
     get_ticket_fields,
-<<<<<<< HEAD
     get_user_fields,
-=======
     get_time_entry_fields,
     get_time_entry_template_fields,
     get_timer_fields,
->>>>>>> 63c83cd8
 )
 from .types import (
     AssetFilter,
@@ -44,17 +41,14 @@
     TaskFilter,
     TicketFilter,
     TicketInput,
-<<<<<<< HEAD
     UserFilter,
     UserInput,
-=======
     TimeEntryApprovalInput,
     TimeEntryFilter,
     TimeEntryInput,
     TimeEntryTemplateInput,
     TimerFilter,
     TimerInput,
->>>>>>> 63c83cd8
     serialize_filter_value,
     serialize_input,
 )
@@ -1739,7 +1733,6 @@
     return TicketMutationBuilder(detail_level)
 
 
-<<<<<<< HEAD
 def create_project_mutation_builder(detail_level: str = "core") -> ProjectMutationBuilder:
     """Create a project mutation builder.
 
@@ -1752,44 +1745,6 @@
     return ProjectMutationBuilder(detail_level)
 
 
-def create_task_query_builder(
-    detail_level: str = "core",
-    include_comments: bool = False,
-    include_time_entries: bool = False,
-    include_template: bool = False,
-) -> TaskQueryBuilder:
-    """Create a task query builder.
-
-    Args:
-        detail_level: Level of detail (summary, core, full)
-        include_comments: Whether to include comment fields
-        include_time_entries: Whether to include time entry fields
-        include_template: Whether to include template fields
-
-    Returns:
-        TaskQueryBuilder instance
-    """
-    return TaskQueryBuilder(detail_level, include_comments, include_time_entries, include_template)
-
-
-def create_comment_query_builder(
-    detail_level: str = "core", include_attachments: bool = False
-) -> CommentQueryBuilder:
-    """Create a comment query builder.
-
-    Args:
-        detail_level: Level of detail (summary, core, full)
-        include_attachments: Whether to include attachment fields
-
-    Returns:
-        CommentQueryBuilder instance
-    """
-    return CommentQueryBuilder(detail_level, include_attachments)
-
-
-def create_comment_mutation_builder(detail_level: str = "core") -> CommentMutationBuilder:
-    """Create a comment mutation builder.
-=======
 # Time Entry Builders
 class TimeEntryQueryBuilder(SelectionQueryBuilder):
     """Builder for time entry-related queries."""
@@ -2269,13 +2224,79 @@
 # Factory functions for time entry builders
 def create_time_entry_query_builder(detail_level: str = "core") -> TimeEntryQueryBuilder:
     """Create a time entry query builder.
->>>>>>> 63c83cd8
 
     Args:
         detail_level: Level of detail (summary, core, full)
 
     Returns:
-<<<<<<< HEAD
+        TimeEntryQueryBuilder instance
+    """
+    return TimeEntryQueryBuilder(detail_level)
+
+
+def create_timer_query_builder() -> TimerQueryBuilder:
+    """Create a timer query builder.
+
+    Returns:
+        TimerQueryBuilder instance
+    """
+    return TimerQueryBuilder()
+
+
+def create_time_entry_mutation_builder(detail_level: str = "core") -> TimeEntryMutationBuilder:
+    """Create a time entry mutation builder.
+
+    Args:
+        detail_level: Level of detail for returned fields
+
+    Returns:
+        TimeEntryMutationBuilder instance
+    """
+    return TimeEntryMutationBuilder(detail_level)
+
+
+def create_task_query_builder(
+    detail_level: str = "core",
+    include_comments: bool = False,
+    include_time_entries: bool = False,
+    include_template: bool = False,
+) -> TaskQueryBuilder:
+    """Create a task query builder.
+
+    Args:
+        detail_level: Level of detail (summary, core, full)
+        include_comments: Whether to include comment fields
+        include_time_entries: Whether to include time entry fields
+        include_template: Whether to include template fields
+
+    Returns:
+        TaskQueryBuilder instance
+    """
+    return TaskQueryBuilder(detail_level, include_comments, include_time_entries, include_template)
+
+
+def create_comment_query_builder(
+    detail_level: str = "core", include_attachments: bool = False
+) -> CommentQueryBuilder:
+    """Create a comment query builder.
+
+    Args:
+        detail_level: Level of detail (summary, core, full)
+        include_attachments: Whether to include attachment fields
+
+    Returns:
+        CommentQueryBuilder instance
+    """
+    return CommentQueryBuilder(detail_level, include_attachments)
+
+
+def create_comment_mutation_builder(detail_level: str = "core") -> CommentMutationBuilder:
+    """Create a comment mutation builder.
+
+    Args:
+        detail_level: Level of detail (summary, core, full)
+
+    Returns:
         CommentMutationBuilder instance
     """
     return CommentMutationBuilder(detail_level)
@@ -2295,37 +2316,14 @@
 
 def create_user_mutation_builder(detail_level: str = "core") -> UserMutationBuilder:
     """Create a user mutation builder.
-=======
-        TimeEntryQueryBuilder instance
-    """
-    return TimeEntryQueryBuilder(detail_level)
-
-
-def create_timer_query_builder() -> TimerQueryBuilder:
-    """Create a timer query builder.
-
-    Returns:
-        TimerQueryBuilder instance
-    """
-    return TimerQueryBuilder()
-
-
-def create_time_entry_mutation_builder(detail_level: str = "core") -> TimeEntryMutationBuilder:
-    """Create a time entry mutation builder.
->>>>>>> 63c83cd8
 
     Args:
         detail_level: Level of detail for returned fields
 
     Returns:
-<<<<<<< HEAD
         UserMutationBuilder instance
     """
     return UserMutationBuilder(detail_level)
-=======
-        TimeEntryMutationBuilder instance
-    """
-    return TimeEntryMutationBuilder(detail_level)
 
 
 def create_timer_mutation_builder() -> TimerMutationBuilder:
@@ -2334,5 +2332,4 @@
     Returns:
         TimerMutationBuilder instance
     """
-    return TimerMutationBuilder()
->>>>>>> 63c83cd8
+    return TimerMutationBuilder()