# # Copyright (c) 2024 SuperOps Team
# # Licensed under the MIT License.
# # See LICENSE file in the project root for full license information.

"""Resource managers for SuperOps API operations.

This package provides high-level, Pythonic interfaces for managing SuperOps resources.
Each manager abstracts the complexity of GraphQL operations and provides intuitive
methods for common business operations.

Example:
    ```python
    import asyncio
    from py_superops import SuperOpsClient, SuperOpsConfig

    async def main():
        # Create client
        config = SuperOpsConfig.from_env()
        client = SuperOpsClient(config)

        # Use managers for high-level operations
        async with client:
            # Client management
            active_clients = await client.clients.get_active_clients()

            # Ticket workflow
            overdue_tickets = await client.tickets.get_overdue_tickets()
            for ticket in overdue_tickets['items']:
                await client.tickets.change_priority(
                    ticket.id,
                    TicketPriority.HIGH
                )

            # Asset tracking
            expiring_warranties = await client.assets.get_warranty_expiring_soon(
                days_threshold=30
            )

    asyncio.run(main())
    ```

Available Managers:
    - ClientManager: Client/customer management and workflows
    - TicketManager: Ticket lifecycle and workflow operations
    - TasksManager: Task management with project linking and time tracking
    - AssetManager: Asset tracking and warranty management
    - SiteManager: Site/location management
    - ContactManager: Contact organization and management
    - CommentsManager: Comment management and threaded conversations
    - KnowledgeBaseManager: Knowledge base articles and collections
    - ProjectsManager: Project management and tracking
    - ContractsManager: Contract lifecycle and management operations
<<<<<<< HEAD
    - WebhooksManager: Webhook management and delivery tracking
=======
    - UsersManager: User management and role assignment operations
>>>>>>> 1d2273eb
"""

from .assets import AssetManager
from .attachments import AttachmentsManager
from .base import ResourceManager
from .clients import ClientManager
from .comments import CommentsManager
from .contacts import ContactManager
from .contracts import ContractsManager
from .knowledge_base import (
    KnowledgeBaseArticleManager,
    KnowledgeBaseCollectionManager,
    KnowledgeBaseManager,
)
from .projects import ProjectsManager
from .sites import SiteManager
from .tasks import TasksManager
from .tickets import TicketManager
<<<<<<< HEAD
from .webhooks import WebhooksManager
=======
from .users import UsersManager
>>>>>>> 1d2273eb

__all__ = [
    # Base manager
    "ResourceManager",
    # Domain-specific managers
    "ClientManager",
    "TicketManager",
    "TasksManager",
    "AssetManager",
    "AttachmentsManager",
    "SiteManager",
    "ContactManager",
    "CommentsManager",
    "ContractsManager",
    "KnowledgeBaseManager",
    "KnowledgeBaseArticleManager",
    "KnowledgeBaseCollectionManager",
    "ProjectsManager",
<<<<<<< HEAD
    "WebhooksManager",
=======
    "UsersManager",
>>>>>>> 1d2273eb
]

# Manager registry for dynamic access
MANAGER_REGISTRY = {
    "clients": ClientManager,
    "tickets": TicketManager,
    "tasks": TasksManager,
    "assets": AssetManager,
    "attachments": AttachmentsManager,
    "sites": SiteManager,
    "contacts": ContactManager,
    "comments": CommentsManager,
    "contracts": ContractsManager,
    "knowledge_base": KnowledgeBaseManager,
    "projects": ProjectsManager,
<<<<<<< HEAD
    "webhooks": WebhooksManager,
=======
    "users": UsersManager,
>>>>>>> 1d2273eb
}


def get_manager_class(manager_name: str) -> type:
    """Get a manager class by name.

    Args:
        manager_name: Name of the manager ('clients', 'tickets', etc.)

    Returns:
        Manager class

    Raises:
        KeyError: If manager name is not found

    Example:
        ```python
        ClientManagerClass = get_manager_class('clients')
        manager = ClientManagerClass(client)
        ```
    """
    if manager_name not in MANAGER_REGISTRY:
        available = ", ".join(MANAGER_REGISTRY.keys())
        raise KeyError(f"Unknown manager '{manager_name}'. Available: {available}")

    return MANAGER_REGISTRY[manager_name]


def list_available_managers() -> list[str]:
    """Get list of available manager names.

    Returns:
        List of manager names

    Example:
        ```python
        managers = list_available_managers()
        print(f"Available managers: {', '.join(managers)}")
        ```
    """
    return list(MANAGER_REGISTRY.keys())<|MERGE_RESOLUTION|>--- conflicted
+++ resolved
@@ -50,11 +50,8 @@
     - KnowledgeBaseManager: Knowledge base articles and collections
     - ProjectsManager: Project management and tracking
     - ContractsManager: Contract lifecycle and management operations
-<<<<<<< HEAD
+    - UsersManager: User management and role assignment operations
     - WebhooksManager: Webhook management and delivery tracking
-=======
-    - UsersManager: User management and role assignment operations
->>>>>>> 1d2273eb
 """
 
 from .assets import AssetManager
@@ -73,11 +70,8 @@
 from .sites import SiteManager
 from .tasks import TasksManager
 from .tickets import TicketManager
-<<<<<<< HEAD
+from .users import UsersManager
 from .webhooks import WebhooksManager
-=======
-from .users import UsersManager
->>>>>>> 1d2273eb
 
 __all__ = [
     # Base manager
@@ -96,11 +90,8 @@
     "KnowledgeBaseArticleManager",
     "KnowledgeBaseCollectionManager",
     "ProjectsManager",
-<<<<<<< HEAD
+    "UsersManager",
     "WebhooksManager",
-=======
-    "UsersManager",
->>>>>>> 1d2273eb
 ]
 
 # Manager registry for dynamic access
@@ -116,11 +107,8 @@
     "contracts": ContractsManager,
     "knowledge_base": KnowledgeBaseManager,
     "projects": ProjectsManager,
-<<<<<<< HEAD
+    "users": UsersManager,
     "webhooks": WebhooksManager,
-=======
-    "users": UsersManager,
->>>>>>> 1d2273eb
 }
 
 
